--- conflicted
+++ resolved
@@ -1,1170 +1,754 @@
-/* --------------------------------------------------------------------------------------------
- * Copyright (c) Microsoft Corporation. All rights reserved.
- * Licensed under the MIT License. See License.txt in the project root for license information.
- * ------------------------------------------------------------------------------------------ */
-'use strict';
-
-import * as path from 'path';
-import * as fs from 'fs';
-import {
-	workspace as Workspace, window as Window, commands as Commands, languages as Languages, Disposable, ExtensionContext, Uri, StatusBarAlignment, TextDocument,
-	CodeActionContext, Diagnostic, ProviderResult, Command, QuickPickItem, WorkspaceFolder as VWorkspaceFolder, CodeAction, MessageItem
-} from 'vscode';
-import {
-	LanguageClient, LanguageClientOptions, RequestType, TransportKind,
-	TextDocumentIdentifier, NotificationType, ErrorHandler,
-	ErrorAction, CloseAction, State as ClientState,
-	RevealOutputChannelOn, VersionedTextDocumentIdentifier, ExecuteCommandRequest, ExecuteCommandParams,
-	ServerOptions, DocumentFilter, DidCloseTextDocumentNotification, DidOpenTextDocumentNotification,
-	WorkspaceFolder
-} from 'vscode-languageclient';
-
-import { findEslint } from './utils';
-import { TaskProvider } from './tasks';
-
-namespace Is {
-	const toString = Object.prototype.toString;
-
-	export function boolean(value: any): value is boolean {
-		return value === true || value === false;
-	}
-
-	export function string(value: any): value is string {
-		return toString.call(value) === '[object String]';
-	}
-}
-
-interface ValidateItem {
-	language: string;
-	autoFix?: boolean;
-}
-
-namespace ValidateItem {
-	export function is(item: any): item is ValidateItem {
-		let candidate = item as ValidateItem;
-		return candidate && Is.string(candidate.language) && (Is.boolean(candidate.autoFix) || candidate.autoFix === void 0);
-	}
-}
-
-interface DirectoryItem {
-	directory: string;
-	changeProcessCWD?: boolean;
-}
-
-namespace DirectoryItem {
-	export function is(item: any): item is DirectoryItem {
-		let candidate = item as DirectoryItem;
-		return candidate && Is.string(candidate.directory) && (Is.boolean(candidate.changeProcessCWD) || candidate.changeProcessCWD === void 0);
-	}
-}
-
-type RunValues = 'onType' | 'onSave';
-
-interface CodeActionSettings {
-	disableRuleComment: {
-		enable: boolean;
-		location: 'separateLine' | 'sameLine';
-	};
-	showDocumentation: {
-		enable: boolean;
-	};
-}
-
-interface TextDocumentSettings {
-	validate: boolean;
-	packageManager: 'npm' | 'yarn' | 'pnpm';
-	autoFix: boolean;
-	autoFixOnSave: boolean;
-	hideAutoFix: boolean;
-	quiet: boolean;
-	options: any | undefined;
-	run: RunValues;
-	nodePath: string | undefined;
-	workspaceFolder: WorkspaceFolder | undefined;
-	workingDirectory: DirectoryItem | undefined;
-	library: undefined;
-	codeAction: CodeActionSettings;
-}
-
-interface NoESLintState {
-	global?: boolean;
-	workspaces?: { [key: string]: boolean };
-}
-
-enum Status {
-	ok = 1,
-	warn = 2,
-	error = 3
-}
-
-interface StatusParams {
-	state: Status;
-}
-
-namespace StatusNotification {
-	export const type = new NotificationType<StatusParams, void>('eslint/status');
-}
-
-interface NoConfigParams {
-	message: string;
-	document: TextDocumentIdentifier;
-}
-
-interface NoConfigResult {
-}
-
-namespace NoConfigRequest {
-	export const type = new RequestType<NoConfigParams, NoConfigResult, void, void>('eslint/noConfig');
-}
-
-
-interface NoESLintLibraryParams {
-	source: TextDocumentIdentifier;
-}
-
-interface NoESLintLibraryResult {
-}
-
-namespace NoESLintLibraryRequest {
-	export const type = new RequestType<NoESLintLibraryParams, NoESLintLibraryResult, void, void>('eslint/noLibrary');
-}
-
-interface OpenESLintDocParams {
-	url: string;
-}
-
-interface OpenESLintDocResult {
-
-}
-
-namespace OpenESLintDocRequest {
-	export const type = new RequestType<OpenESLintDocParams, OpenESLintDocResult, void, void>('eslint/openDoc');
-}
-
-const exitCalled = new NotificationType<[number, string], void>('eslint/exitCalled');
-
-
-interface WorkspaceFolderItem extends QuickPickItem {
-	folder: VWorkspaceFolder;
-}
-
-function pickFolder(folders: VWorkspaceFolder[], placeHolder: string): Thenable<VWorkspaceFolder> {
-	if (folders.length === 1) {
-		return Promise.resolve(folders[0]);
-	}
-	return Window.showQuickPick(
-		folders.map<WorkspaceFolderItem>((folder) => { return { label: folder.name, description: folder.uri.fsPath, folder: folder }; }),
-		{ placeHolder: placeHolder }
-<<<<<<< HEAD
-	);
-	if (selected === undefined) {
-		return undefined;
-	}
-	return selected.folder;
-}
-
-function createDefaultConfiguration(): void {
-	const folders = Workspace.workspaceFolders;
-	if (!folders) {
-		Window.showErrorMessage('An ESLint configuration can only be generated if VS Code is opened on a workspace folder.');
-		return;
-	}
-	const noConfigFolders = folders.filter(folder => {
-		const configFiles = ['.eslintrc.js', '.eslintrc.yaml', '.eslintrc.yml', '.eslintrc', '.eslintrc.json'];
-		for (const configFile of configFiles) {
-			if (fs.existsSync(path.join(folder.uri.fsPath, configFile))) {
-				return false;
-			}
-		}
-		return true;
-	});
-	if (noConfigFolders.length === 0) {
-		if (folders.length === 1) {
-			Window.showInformationMessage('The workspace already contains an ESLint configuration file.');
-		} else {
-			Window.showInformationMessage('All workspace folders already contain an ESLint configuration file.');
-		}
-		return;
-	}
-	pickFolder(noConfigFolders, 'Select a workspace folder to generate a ESLint configuration for').then(async (folder) => {
-		if (!folder) {
-			return;
-		}
-		const folderRootPath = folder.uri.fsPath;
-		const terminal = Window.createTerminal({
-			name: `ESLint init`,
-			cwd: folderRootPath
-		});
-		const eslintCommand = await findEslint(folderRootPath);
-		terminal.sendText(`${eslintCommand} --init`);
-		terminal.show();
-	});
-}
-
-let onActivateCommands: Disposable[] | undefined;
-
-const probeFailed: Set<string> = new Set();
-function computeValidate(textDocument: TextDocument): Validate {
-	const config = Workspace.getConfiguration('eslint', textDocument.uri);
-	if (!config.get('enable', true)) {
-		return Validate.off;
-	}
-	const languageId = textDocument.languageId;
-	const validate = config.get<(ValidateItem | string)[]>('validate');
-	if (Array.isArray(validate)) {
-		for (const item of validate) {
-			if (Is.string(item) && item === languageId) {
-				return Validate.on;
-			} else if (ValidateItem.is(item) && item.language === languageId) {
-				return Validate.on;
-			}
-		}
-	}
-	const uri: string = textDocument.uri.toString();
-	if (probeFailed.has(uri)) {
-		return Validate.off;
-	}
-	const probe: string[] | undefined = config.get<string[]>('probe');
-	if (Array.isArray(probe)) {
-		for (const item of probe) {
-			if (item === languageId) {
-				return Validate.probe;
-			}
-		}
-	}
-	return Validate.off;
-}
-
-let taskProvider: TaskProvider;
-
-const eslintExecutionKey = 'eslintLibraries';
-let eslintExecutionState: ESLintExecutionState;
-
-const eslintAlwaysAllowExecutionKey = 'eslintAlwaysAllowExecution';
-let eslintAlwaysAllowExecutionState: boolean = false;
-
-const confirmedSettingsStateKey = 'eslintConfirmedSettings';
-interface ConfirmedSettingsEntry {
-	runtime: boolean;
-	nodePath: boolean;
-}
-interface ConfirmedSettings {
-	[key: string]: ConfirmedSettingsEntry;
-}
-let confirmedSettingsState: ConfirmedSettings;
-
-const sessionState: Map<string, ExecutionParams> = new Map();
-const disabledLibraries: Set<string> = new Set();
-
-type ResourceInfo = {
-	status: Status;
-	executionInfo: ExecutionInfo | undefined;
-};
-const resource2ResourceInfo: Map<string, ResourceInfo> = new Map();
-let globalStatus: Status | undefined;
-
-type ExecutionInfo = {
-	params: ExecutionParams;
-	result: ConfirmExecutionResult;
-	editorErrorUri: Uri | undefined;
-	diagnostics: DiagnosticCollection;
-	codeActionProvider: Disposable | undefined;
-};
-let lastExecutionInfo: ExecutionInfo | undefined;
-const libraryPath2ExecutionInfo: Map<string, ExecutionInfo> = new Map();
-const workspaceFolder2ExecutionInfos: Map<string, ExecutionInfo[]> = new Map();
-
-function updateExecutionInfo(params: ExecutionParams, result: ConfirmExecutionResult): void {
-	let value: ExecutionInfo | undefined = libraryPath2ExecutionInfo.get(params.libraryPath);
-	if (value === undefined) {
-		value = {
-			params: { libraryPath: params.libraryPath, scope: params.scope },
-			result: result,
-			editorErrorUri: undefined,
-			codeActionProvider: undefined,
-			diagnostics: Languages.createDiagnosticCollection()
-		};
-		libraryPath2ExecutionInfo.set(params.libraryPath, value);
-	} else {
-		value.result = result;
-	}
-}
-
-function updateStatusInfo(param: StatusParams): void {
-	globalStatus = param.state;
-	let info = resource2ResourceInfo.get(param.uri);
-	if (info === undefined) {
-		info = {
-			executionInfo: undefined,
-			status: param.state
-		};
-		resource2ResourceInfo.set(param.uri, info);
-	} else {
-		info.status = param.state;
-	}
-}
-
-function getExecutionInfo(editor: TextEditor | undefined, strict: boolean): ExecutionInfo | undefined {
-	if (editor === undefined) {
-		return undefined;
-	}
-	const info = resource2ResourceInfo.get(editor.document.uri.toString());
-	if (info !== undefined) {
-		return info.executionInfo;
-	}
-	if (!strict) {
-		const folder = Workspace.getWorkspaceFolder(editor.document.uri);
-		if (folder !== undefined) {
-			const values = workspaceFolder2ExecutionInfos.get(folder.uri.toString());
-			return values && values[0];
-		}
-	}
-	return undefined;
-}
-
-function clearInfo(info: ExecutionInfo): void {
-	info.diagnostics.clear();
-	if (info.codeActionProvider !== undefined) {
-		info.codeActionProvider.dispose();
-	}
-}
-
-function clearDiagnosticState(params: ExecutionParams): void {
-	const info = libraryPath2ExecutionInfo.get(params.libraryPath);
-	if (info === undefined) {
-		return;
-	}
-	clearInfo(info);
-}
-
-function clearAllDiagnosticState(): void {
-	// Make a copy
-	for (const info of Array.from(libraryPath2ExecutionInfo.values())) {
-		clearInfo(info);
-	}
-}
-
-async function askForLibraryConfirmation(client: LanguageClient | undefined, context: ExtensionContext, params: ExecutionParams, update: undefined | (()=> void)): Promise<void> {
-	sessionState.set(params.libraryPath, params);
-
-	// Reevaluate state and cancel since the information message is async
-	const libraryUri = Uri.file(params.libraryPath);
-	const folder = Workspace.getWorkspaceFolder(libraryUri);
-
-	interface ConfirmMessageItem extends MessageItem {
-		value: ConfirmationSelection;
-	}
-
-	let message: string;
-	if (folder !== undefined) {
-		let relativePath = libraryUri.toString().substr(folder.uri.toString().length + 1);
-		const mainPath = '/lib/api.js';
-		if (relativePath.endsWith(mainPath)) {
-			relativePath = relativePath.substr(0, relativePath.length - mainPath.length);
-		}
-		message = `The ESLint extension will use '${relativePath}' for validation, which is installed locally in folder '${folder.name}'. Do you allow the execution of this ESLint version including all plugins and configuration files it will load on your behalf?\n\nPress 'Allow Everywhere' to remember the choice for all workspaces. Use 'Disable' to disable ESLint for this session.`;
-	} else {
-		message = params.scope === 'global'
-			? `The ESLint extension will use a globally installed ESLint library for validation. Do you allow the execution of this ESLint version including all plugins and configuration files it will load on your behalf?\n\nPress 'Allow Everywhere' to remember the choice for all workspaces. Use 'Cancel' to disable ESLint for this session.`
-			: `The ESLint extension will use a locally installed ESLint library for validation. Do you allow the execution of this ESLint version including all plugins and configuration files it will load on your behalf?\n\nPress 'Allow Everywhere' to remember the choice for all workspaces. Use 'Cancel' to disable ESLint for this session.`;
-	}
-
-	const messageItems: ConfirmMessageItem[] = [
-		{ title: 'Allow Everywhere', value: ConfirmationSelection.alwaysAllow },
-		{ title: 'Allow', value: ConfirmationSelection.allow },
-		{ title: 'Deny', value: ConfirmationSelection.deny },
-		{ title: 'Disable', value: ConfirmationSelection.disable }
-	];
-	const item = await Window.showInformationMessage<ConfirmMessageItem>(message, { modal: true }, ...messageItems);
-
-	// Dialog got canceled.
-	if (item === undefined) {
-		return;
-	}
-
-	if (item.value === ConfirmationSelection.disable) {
-		disabledLibraries.add(params.libraryPath);
-		updateExecutionInfo(params, ConfirmExecutionResult.disabled);
-		clearDiagnosticState(params);
-	} else {
-		disabledLibraries.delete(params.libraryPath);
-		if (item.value === ConfirmationSelection.allow || item.value === ConfirmationSelection.deny) {
-			const value = item.value === ConfirmationSelection.allow ? true : false;
-			eslintExecutionState.libs[params.libraryPath] = value;
-			context.globalState.update(eslintExecutionKey, eslintExecutionState);
-			updateExecutionInfo(params, value ? ConfirmExecutionResult.approved : ConfirmExecutionResult.denied);
-			clearDiagnosticState(params);
-		} else if (item.value === ConfirmationSelection.alwaysAllow) {
-			eslintAlwaysAllowExecutionState = true;
-			context.globalState.update(eslintAlwaysAllowExecutionKey, eslintAlwaysAllowExecutionState);
-			updateExecutionInfo(params, ConfirmExecutionResult.approved);
-			clearAllDiagnosticState();
-		}
-	}
-
-	update && update();
-	client && client.sendNotification(DidChangeConfigurationNotification.type, { settings: {} });
-}
-
-async function resetLibraryConfirmations(client: LanguageClient | undefined, context: ExtensionContext, update: undefined | (() => void)): Promise<void> {
-	interface ESLintQuickPickItem extends QuickPickItem {
-		kind: 'all' | 'allConfirmed' | 'allRejected' | 'session' | 'alwaysAllow';
-	}
-	const items: ESLintQuickPickItem[] = [
-		{ label: 'Reset ESLint library decisions for this workspace', kind: 'session' },
-		{ label: 'Reset all ESLint library decisions', kind: 'all' }
-	];
-	if (eslintAlwaysAllowExecutionState) {
-		items.splice(1, 0, { label: 'Reset Always Allow all ESlint libraries decision', kind: 'alwaysAllow'});
-	}
-	const selected = await Window.showQuickPick<ESLintQuickPickItem>(items, { placeHolder: 'Clear library confirmations'});
-	if (selected === undefined) {
-		return;
-	}
-	switch (selected.kind) {
-		case 'all':
-			eslintExecutionState.libs = {};
-			eslintAlwaysAllowExecutionState = false;
-			break;
-		case 'alwaysAllow':
-			eslintAlwaysAllowExecutionState = false;
-			break;
-		case 'session':
-			if (sessionState.size === 1) {
-				const param = sessionState.values().next().value;
-				await askForLibraryConfirmation(client, context, param, update);
-				return;
-			} else {
-				for (const lib of sessionState.keys()) {
-					delete eslintExecutionState.libs[lib];
-				}
-			}
-			break;
-	}
-	context.globalState.update(eslintExecutionKey, eslintExecutionState);
-	context.globalState.update(eslintAlwaysAllowExecutionKey, eslintAlwaysAllowExecutionState);
-	disabledLibraries.clear();
-	libraryPath2ExecutionInfo.clear();
-	resource2ResourceInfo.clear();
-	workspaceFolder2ExecutionInfos.clear();
-	update && update();
-	client && client.sendNotification(DidChangeConfigurationNotification.type, { settings: {} });
-}
-
-// Copied from LSP libraries. We should have a flag in the client to know whether the
-// client runs in debugger mode.
-function isInDebugMode(): boolean {
-	const debugStartWith: string[] = ['--debug=', '--debug-brk=', '--inspect=', '--inspect-brk='];
-	const debugEquals: string[] = ['--debug', '--debug-brk', '--inspect', '--inspect-brk'];
-	let args: string[] = (process as any).execArgv;
-	if (args) {
-		return args.some((arg) => {
-			return debugStartWith.some(value => arg.startsWith(value)) ||
-					debugEquals.some(value => arg === value);
-		});
-	}
-	return false;
-}
-
-export function activate(context: ExtensionContext) {
-	context.globalState.setKeysForSync([
-		eslintAlwaysAllowExecutionKey
-	]);
-	eslintExecutionState =  context.globalState.get<ESLintExecutionState>(eslintExecutionKey, { libs: {} });
-	eslintAlwaysAllowExecutionState = context.globalState.get<boolean>(eslintAlwaysAllowExecutionKey, false);
-	confirmedSettingsState = context.globalState.get<ConfirmedSettings>(confirmedSettingsStateKey, { });
-
-	function didOpenTextDocument(textDocument: TextDocument) {
-		if (activated) {
-			return;
-		}
-		if (computeValidate(textDocument) !== Validate.off) {
-			openListener.dispose();
-			configurationListener.dispose();
-			activated = true;
-			realActivate(context);
-		}
-	}
-
-	function configurationChanged() {
-		if (activated) {
-			return;
-		}
-		for (const textDocument of Workspace.textDocuments) {
-			if (computeValidate(textDocument) !== Validate.off) {
-				openListener.dispose();
-				configurationListener.dispose();
-				activated = true;
-				realActivate(context);
-				return;
-			}
-		}
-	}
-
-	let activated: boolean = false;
-	const openListener: Disposable = Workspace.onDidOpenTextDocument(didOpenTextDocument);
-	const configurationListener: Disposable = Workspace.onDidChangeConfiguration(configurationChanged);
-
-	const notValidating = () => {
-		const enabled = Workspace.getConfiguration('eslint', Window.activeTextEditor?.document).get('enable', true);
-		if (!enabled) {
-			Window.showInformationMessage(`ESLint is not running because the deprecated setting 'eslint.enable' is set to false. Remove the setting and use the extension disablement feature.`);
-		} else {
-			Window.showInformationMessage('ESLint is not running. By default only TypeScript and JavaScript files are validated. If you want to validate other file types please specify them in the \'eslint.probe\' setting.');
-		}
-	};
-	onActivateCommands = [
-		Commands.registerCommand('eslint.executeAutofix', notValidating),
-		Commands.registerCommand('eslint.showOutputChannel', notValidating),
-		Commands.registerCommand('eslint.migrateSettings', notValidating),
-		Commands.registerCommand('eslint.restart', notValidating),
-		Commands.registerCommand('eslint.manageLibraryExecution', notValidating),
-		Commands.registerCommand('eslint.selectNodeRuntime', notValidating),
-		Commands.registerCommand('eslint.selectNodePath', notValidating),
-		Commands.registerCommand('eslint.resetLibraryExecution', () => {
-			resetLibraryConfirmations(undefined, context, undefined);
-		})
-	];
-
-	context.subscriptions.push(
-		Commands.registerCommand('eslint.createConfig', createDefaultConfiguration)
-	);
-	taskProvider = new TaskProvider();
-	taskProvider.start();
-
-	configurationChanged();
-}
-
-interface InspectData<T> {
-	globalValue?: T;
-	workspaceValue?: T;
-	workspaceFolderValue?: T
-}
-interface MigrationElement<T> {
-	changed: boolean;
-	value: T | undefined;
-}
-
-interface MigrationData<T> {
-	global: MigrationElement<T>;
-	workspace: MigrationElement<T>;
-	workspaceFolder: MigrationElement<T>;
-}
-
-interface CodeActionsOnSaveMap {
-	'source.fixAll'?: boolean;
-	'source.fixAll.eslint'?: boolean;
-	[key: string]: boolean | undefined;
-}
-
-type CodeActionsOnSave = CodeActionsOnSaveMap | string[] | null;
-
-namespace CodeActionsOnSave {
-	export function isExplicitlyDisabled(setting: CodeActionsOnSave | undefined): boolean {
-		if (setting === undefined || setting === null || Array.isArray(setting)) {
-			return false;
-		}
-		return setting['source.fixAll.eslint'] === false;
-	}
-
-	export function getSourceFixAll(setting: CodeActionsOnSave): boolean | undefined {
-		if (setting === null) {
-=======
-	).then((selected) => {
-		if (!selected) {
->>>>>>> ce1e83f0
-			return undefined;
-		}
-		return selected.folder;
-	});
-}
-
-function enable() {
-	let folders = Workspace.workspaceFolders;
-	if (!folders) {
-		Window.showWarningMessage('ESLint can only be enabled if VS Code is opened on a workspace folder.');
-		return;
-	}
-	let disabledFolders = folders.filter(folder => !Workspace.getConfiguration('eslint',folder.uri).get('enable', true));
-	if (disabledFolders.length === 0) {
-		if (folders.length === 1) {
-			Window.showInformationMessage('ESLint is already enabled in the workspace.');
-		} else {
-			Window.showInformationMessage('ESLint is already enabled on all workspace folders.');
-		}
-		return;
-	}
-	pickFolder(disabledFolders, 'Select a workspace folder to enable ESLint for').then(folder => {
-		if (!folder) {
-			return;
-		}
-		Workspace.getConfiguration('eslint', folder.uri).update('enable', true);
-	});
-}
-
-function disable() {
-	let folders = Workspace.workspaceFolders;
-	if (!folders) {
-		Window.showErrorMessage('ESLint can only be disabled if VS Code is opened on a workspace folder.');
-		return;
-	}
-	let enabledFolders = folders.filter(folder => Workspace.getConfiguration('eslint',folder.uri).get('enable', true));
-	if (enabledFolders.length === 0) {
-		if (folders.length === 1) {
-			Window.showInformationMessage('ESLint is already disabled in the workspace.');
-		} else {
-			Window.showInformationMessage('ESLint is already disabled on all workspace folders.');
-		}
-		return;
-	}
-	pickFolder(enabledFolders, 'Select a workspace folder to disable ESLint for').then(folder => {
-		if (!folder) {
-			return;
-		}
-		Workspace.getConfiguration('eslint', folder.uri).update('enable', false);
-	});
-}
-
-function createDefaultConfiguration(): void {
-	let folders = Workspace.workspaceFolders;
-	if (!folders) {
-		Window.showErrorMessage('An ESLint configuration can only be generated if VS Code is opened on a workspace folder.');
-		return;
-	}
-	let noConfigFolders = folders.filter(folder => {
-		let configFiles = ['.eslintrc.js', '.eslintrc.yaml', '.eslintrc.yml', '.eslintrc', '.eslintrc.json'];
-		for (let configFile of configFiles) {
-			if (fs.existsSync(path.join(folder.uri.fsPath, configFile))) {
-				return false;
-			}
-		}
-		return true;
-	});
-	if (noConfigFolders.length === 0) {
-		if (folders.length === 1) {
-			Window.showInformationMessage('The workspace already contains an ESLint configuration file.');
-		} else {
-			Window.showInformationMessage('All workspace folders already contain an ESLint configuration file.');
-		}
-		return;
-	}
-	pickFolder(noConfigFolders, 'Select a workspace folder to generate a ESLint configuration for').then(async (folder) => {
-		if (!folder) {
-			return;
-		}
-		const folderRootPath = folder.uri.fsPath;
-		const terminal = Window.createTerminal({
-			name: `ESLint init`,
-			cwd: folderRootPath
-		});
-		const eslintCommand = await findEslint(folderRootPath);
-		terminal.sendText(`${eslintCommand} --init`);
-		terminal.show();
-	});
-}
-
-let dummyCommands: Disposable[];
-
-let defaultLanguages = ['javascript', 'javascriptreact'];
-function shouldBeValidated(textDocument: TextDocument): boolean {
-	let config = Workspace.getConfiguration('eslint', textDocument.uri);
-	if (!config.get('enable', true)) {
-		return false;
-	}
-	let validate = config.get<(ValidateItem | string)[]>('validate', defaultLanguages);
-	for (let item of validate) {
-		if (Is.string(item) && item === textDocument.languageId) {
-			return true;
-		} else if (ValidateItem.is(item) && item.language === textDocument.languageId) {
-			return true;
-		}
-	}
-	return false;
-}
-
-let taskProvider: TaskProvider;
-export function activate(context: ExtensionContext) {
-	let activated: boolean;
-	let openListener: Disposable;
-	let configurationListener: Disposable;
-	function didOpenTextDocument(textDocument: TextDocument) {
-		if (activated) {
-			return;
-		}
-		if (shouldBeValidated(textDocument)) {
-			openListener.dispose();
-			configurationListener.dispose();
-			activated = true;
-			realActivate(context);
-		}
-	}
-	function configurationChanged() {
-		if (activated) {
-			return;
-		}
-		for (let textDocument of Workspace.textDocuments) {
-			if (shouldBeValidated(textDocument)) {
-				openListener.dispose();
-				configurationListener.dispose();
-				activated = true;
-				realActivate(context);
-				return;
-			}
-		}
-	}
-	openListener = Workspace.onDidOpenTextDocument(didOpenTextDocument);
-	configurationListener = Workspace.onDidChangeConfiguration(configurationChanged);
-
-	let notValidating = () => Window.showInformationMessage('ESLint is not running. By default only JavaScript files are validated. If you want to validate other file types please specify them in the \'eslint.validate\' setting.');
-	dummyCommands = [
-		Commands.registerCommand('eslint.executeAutofix', notValidating),
-		Commands.registerCommand('eslint.showOutputChannel', notValidating)
-	];
-
-	context.subscriptions.push(
-		Commands.registerCommand('eslint.createConfig', createDefaultConfiguration),
-		Commands.registerCommand('eslint.enable', enable),
-		Commands.registerCommand('eslint.disable', disable)
-	);
-	taskProvider = new TaskProvider();
-	taskProvider.start();
-	configurationChanged();
-}
-
-export function realActivate(context: ExtensionContext): void {
-
-	let statusBarItem = Window.createStatusBarItem(StatusBarAlignment.Right, 0);
-	let eslintStatus: Status = Status.ok;
-	let serverRunning: boolean = false;
-
-	statusBarItem.text = 'ESLint';
-	statusBarItem.command = 'eslint.showOutputChannel';
-
-	function showStatusBarItem(show: boolean): void {
-		if (show) {
-			statusBarItem.show();
-		} else {
-			statusBarItem.hide();
-		}
-	}
-
-	function updateStatus(status: Status) {
-		eslintStatus = status;
-		switch (status) {
-			case Status.ok:
-				statusBarItem.text = 'ESLint';
-				break;
-			case Status.warn:
-				statusBarItem.text = '$(alert) ESLint';
-				break;
-			case Status.error:
-				statusBarItem.text = '$(issue-opened) ESLint';
-				break;
-			default:
-				statusBarItem.text = 'ESLint';
-		}
-		updateStatusBarVisibility();
-	}
-
-	function updateStatusBarVisibility(): void {
-		showStatusBarItem(
-			(serverRunning && eslintStatus !== Status.ok) || Workspace.getConfiguration('eslint').get('alwaysShowStatus', false)
-		);
-	}
-
-	// We need to go one level up since an extension compile the js code into
-	// the output folder.
-	// serverModule
-	let serverModule = context.asAbsolutePath(path.join('server', 'out', 'eslintServer.js'));
-	let runtime = Workspace.getConfiguration('eslint').get('runtime', null);
-	let serverOptions: ServerOptions = {
-		run: { module: serverModule, transport: TransportKind.ipc, runtime, options: { cwd: process.cwd() } },
-		debug: { module: serverModule, transport: TransportKind.ipc, runtime, options: { execArgv: ["--nolazy", "--inspect=6010"], cwd: process.cwd() } }
-	};
-
-	let defaultErrorHandler: ErrorHandler;
-	let serverCalledProcessExit: boolean = false;
-
-	let packageJsonFilter: DocumentFilter = { scheme: 'file', pattern: '**/package.json'};
-	let configFileFilter: DocumentFilter = { scheme: 'file', pattern: '**/.eslintr{c.js,c.yaml,c.yml,c,c.json}'};
-	let syncedDocuments: Map<string, TextDocument> = new Map<string, TextDocument>();
-
-	Workspace.onDidChangeConfiguration(() => {
-		for (let textDocument of syncedDocuments.values()) {
-			if (!shouldBeValidated(textDocument)) {
-				syncedDocuments.delete(textDocument.uri.toString());
-				client.sendNotification(DidCloseTextDocumentNotification.type, client.code2ProtocolConverter.asCloseTextDocumentParams(textDocument));
-			}
-		}
-		for (let textDocument of Workspace.textDocuments) {
-			if (!syncedDocuments.has(textDocument.uri.toString()) && shouldBeValidated(textDocument)) {
-				client.sendNotification(DidOpenTextDocumentNotification.type, client.code2ProtocolConverter.asOpenTextDocumentParams(textDocument));
-				syncedDocuments.set(textDocument.uri.toString(), textDocument);
-			}
-		}
-	});
-	let clientOptions: LanguageClientOptions = {
-		documentSelector: [{ scheme: 'file' }, { scheme: 'untitled'}],
-		diagnosticCollectionName: 'eslint',
-		revealOutputChannelOn: RevealOutputChannelOn.Never,
-		synchronize: {
-			// configurationSection: 'eslint',
-			fileEvents: [
-				Workspace.createFileSystemWatcher('**/.eslintr{c.js,c.yaml,c.yml,c,c.json}'),
-				Workspace.createFileSystemWatcher('**/.eslintignore'),
-				Workspace.createFileSystemWatcher('**/package.json')
-			]
-		},
-		initializationFailedHandler: (error) => {
-			client.error('Server initialization failed.', error);
-			client.outputChannel.show(true);
-			return false;
-		},
-		errorHandler: {
-			error: (error, message, count): ErrorAction => {
-				return defaultErrorHandler.error(error, message, count);
-			},
-			closed: (): CloseAction => {
-				if (serverCalledProcessExit) {
-					return CloseAction.DoNotRestart;
-				}
-				return defaultErrorHandler.closed();
-			}
-		},
-		middleware: {
-			didOpen: (document, next) => {
-				if (Languages.match(packageJsonFilter, document) || Languages.match(configFileFilter, document) || shouldBeValidated(document)) {
-					next(document);
-					syncedDocuments.set(document.uri.toString(), document);
-					return;
-				}
-			},
-			didChange: (event, next) => {
-				if (syncedDocuments.has(event.document.uri.toString())) {
-					next(event);
-				}
-			},
-			willSave: (event, next) => {
-				if (syncedDocuments.has(event.document.uri.toString())) {
-					next(event);
-				}
-			},
-			willSaveWaitUntil: (event, next) => {
-				if (syncedDocuments.has(event.document.uri.toString())) {
-					return next(event);
-				} else {
-					return Promise.resolve([]);
-				}
-			},
-			didSave: (document, next) => {
-				if (syncedDocuments.has(document.uri.toString())) {
-					next(document);
-				}
-			},
-			didClose: (document, next) => {
-				let uri = document.uri.toString();
-				if (syncedDocuments.has(uri)) {
-					syncedDocuments.delete(uri);
-					next(document);
-				}
-			},
-			provideCodeActions: (document, range, context, token, next): ProviderResult<(Command | CodeAction)[]> => {
-				if (!syncedDocuments.has(document.uri.toString()) || !context.diagnostics || context.diagnostics.length === 0) {
-					return [];
-				}
-				let eslintDiagnostics: Diagnostic[] = [];
-				for (let diagnostic of context.diagnostics) {
-					if (diagnostic.source === 'eslint') {
-						eslintDiagnostics.push(diagnostic);
-					}
-				}
-				if (eslintDiagnostics.length === 0) {
-					return [];
-				}
-				let newContext: CodeActionContext = Object.assign({}, context, { diagnostics: eslintDiagnostics } as CodeActionContext);
-				return next(document, range, newContext, token);
-			},
-			workspace: {
-				configuration: (params, _token, _next): any[] => {
-					if (!params.items) {
-						return null;
-					}
-					let result: (TextDocumentSettings | null)[] = [];
-					for (let item of params.items) {
-						if (item.section || !item.scopeUri) {
-							result.push(null);
-							continue;
-						}
-						let resource = client.protocol2CodeConverter.asUri(item.scopeUri);
-						let config = Workspace.getConfiguration('eslint', resource);
-						let settings: TextDocumentSettings = {
-							validate: false,
-							packageManager: config.get('packageManager', 'npm'),
-							autoFix: false,
-							autoFixOnSave: false,
-							hideAutoFix: false,
-							quiet: config.get('quiet', false),
-							options: config.get('options', {}),
-							run: config.get('run', 'onType'),
-							nodePath: config.get('nodePath', undefined),
-							workingDirectory: undefined,
-							workspaceFolder: undefined,
-							library: undefined,
-							codeAction: {
-								disableRuleComment: config.get('codeAction.disableRuleComment', { enable: true, location: 'separateLine' as 'separateLine' }),
-								showDocumentation: config.get('codeAction.showDocumentation', { enable: true })
-							}
-						};
-						let document: TextDocument = syncedDocuments.get(item.scopeUri);
-						if (!document) {
-							result.push(settings);
-							continue;
-						}
-						if (config.get('enabled', true)) {
-							let validateItems = config.get<(ValidateItem | string)[]>('validate', ['javascript', 'javascriptreact']);
-							for (let item of validateItems) {
-								if (Is.string(item) && item === document.languageId) {
-									settings.validate = true;
-									if (item === 'javascript' || item === 'javascriptreact') {
-										settings.autoFix = true;
-									}
-									break;
-								}
-								else if (ValidateItem.is(item) && item.language === document.languageId) {
-									settings.validate = true;
-									settings.autoFix = item.autoFix;
-									break;
-								}
-							}
-						}
-						if (settings.validate) {
-							settings.autoFixOnSave = settings.autoFix && config.get('autoFixOnSave', false);
-							settings.hideAutoFix = settings.autoFixOnSave && config.get('hideAutoFixedIssues', false);
-						}
-						let workspaceFolder = Workspace.getWorkspaceFolder(resource);
-						if (workspaceFolder) {
-							settings.workspaceFolder = {
-								name: workspaceFolder.name,
-								uri: client.code2ProtocolConverter.asUri(workspaceFolder.uri)
-							};
-						}
-						let workingDirectories = config.get<(string | DirectoryItem)[]>('workingDirectories', undefined);
-						if (Array.isArray(workingDirectories)) {
-							let workingDirectory = undefined;
-							let workspaceFolderPath = workspaceFolder && workspaceFolder.uri.scheme === 'file' ? workspaceFolder.uri.fsPath : undefined;
-							for (let entry of workingDirectories) {
-								let directory;
-								let changeProcessCWD = false;
-								if (Is.string(entry)) {
-									directory = entry;
-								}
-								else if (DirectoryItem.is(entry)) {
-									directory = entry.directory;
-									changeProcessCWD = !!entry.changeProcessCWD;
-								}
-								if (directory) {
-									if (path.isAbsolute(directory)) {
-										directory = directory;
-									}
-									else if (workspaceFolderPath && directory) {
-										directory = path.join(workspaceFolderPath, directory);
-									}
-									else {
-										directory = undefined;
-									}
-									let filePath = document.uri.scheme === 'file' ? document.uri.fsPath : undefined;
-									if (filePath && directory && filePath.startsWith(directory)) {
-										if (workingDirectory) {
-											if (workingDirectory.directory.length < directory.length) {
-												workingDirectory.directory = directory;
-												workingDirectory.changeProcessCWD = changeProcessCWD;
-											}
-										}
-										else {
-											workingDirectory = { directory, changeProcessCWD };
-										}
-									}
-								}
-							}
-							settings.workingDirectory = workingDirectory;
-						}
-						result.push(settings);
-					}
-					return result;
-				}
-			}
-		}
-	};
-
-	let client: LanguageClient;
-	try {
-		client = new LanguageClient('ESLint', serverOptions, clientOptions);
-	} catch (err) {
-		Window.showErrorMessage(`The ESLint extension couldn't be started. See the ESLint output channel for details.`);
-		return;
-	}
-	client.registerProposedFeatures();
-	defaultErrorHandler = client.createDefaultErrorHandler();
-	const running = 'ESLint server is running.';
-	const stopped = 'ESLint server stopped.';
-	client.onDidChangeState((event) => {
-		if (event.newState === ClientState.Running) {
-			client.info(running);
-			statusBarItem.tooltip = running;
-			serverRunning = true;
-		} else {
-			client.info(stopped);
-			statusBarItem.tooltip = stopped;
-			serverRunning = false;
-		}
-		updateStatusBarVisibility();
-	});
-	client.onReady().then(() => {
-		client.onNotification(StatusNotification.type, (params) => {
-			updateStatus(params.state);
-		});
-
-		client.onNotification(exitCalled, (params) => {
-			serverCalledProcessExit = true;
-			client.error(`Server process exited with code ${params[0]}. This usually indicates a misconfigured ESLint setup.`, params[1]);
-			Window.showErrorMessage(`ESLint server shut down itself. See 'ESLint' output channel for details.`);
-		});
-
-		client.onRequest(NoConfigRequest.type, (params) => {
-			let document = Uri.parse(params.document.uri);
-			let workspaceFolder = Workspace.getWorkspaceFolder(document);
-			let fileLocation = document.fsPath;
-			if (workspaceFolder) {
-				client.warn([
-					'',
-					`No ESLint configuration (e.g .eslintrc) found for file: ${fileLocation}`,
-					`File will not be validated. Consider running 'eslint --init' in the workspace folder ${workspaceFolder.name}`,
-					`Alternatively you can disable ESLint by executing the 'Disable ESLint' command.`
-				].join('\n'));
-			} else {
-				client.warn([
-					'',
-					`No ESLint configuration (e.g .eslintrc) found for file: ${fileLocation}`,
-					`File will not be validated. Alternatively you can disable ESLint by executing the 'Disable ESLint' command.`
-				].join('\n'));
-			}
-			eslintStatus = Status.warn;
-			updateStatusBarVisibility();
-			return {};
-		});
-
-		client.onRequest(NoESLintLibraryRequest.type, (params) => {
-			const key = 'noESLintMessageShown';
-			let state = context.globalState.get<NoESLintState>(key, {});
-			let uri: Uri = Uri.parse(params.source.uri);
-			let workspaceFolder = Workspace.getWorkspaceFolder(uri);
-			const packageManager = Workspace.getConfiguration('eslint', uri).get('packageManager', 'npm');
-			const localInstall = {
-				npm: 'npm install eslint',
-				pnpm: 'pnpm install eslint',
-				yarn: 'yarn add eslint',
-			};
-			const globalInstall = {
-				npm: 'npm install -g eslint',
-				pnpm: 'pnpm install -g eslint',
-				yarn: 'yarn global add eslint'
-			};
-			const isPackageManagerNpm = packageManager === 'npm';
-			interface ButtonItem extends MessageItem {
-				id: number;
-			}
-			const outputItem: ButtonItem = {
-				title: 'Go to output',
-				id: 1
-			};
-			if (workspaceFolder) {
-				client.info([
-					'',
-					`Failed to load the ESLint library for the document ${uri.fsPath}`,
-					'',
-					`To use ESLint please install eslint by running ${localInstall[packageManager]} in the workspace folder ${workspaceFolder.name}`,
-					`or globally using '${globalInstall[packageManager]}'. You need to reopen the workspace after installing eslint.`,
-					'',
-					isPackageManagerNpm ? 'If you are using yarn or pnpm instead of npm set the setting `eslint.packageManager` to either `yarn` or `pnpm`' : null,
-					`Alternatively you can disable ESLint for the workspace folder ${workspaceFolder.name} by executing the 'Disable ESLint' command.`
-				].filter((str=>(str !== null))).join('\n'));
-
-				if (!state.workspaces) {
-					state.workspaces = Object.create(null);
-				}
-				if (!state.workspaces[workspaceFolder.uri.toString()]) {
-					state.workspaces[workspaceFolder.uri.toString()] = true;
-					context.globalState.update(key, state);
-					Window.showInformationMessage(`Failed to load the ESLint library for the document ${uri.fsPath}. See the output for more information.`, outputItem).then((item) => {
-						if (item && item.id === 1) {
-							client.outputChannel.show(true);
-						}
-					});
-				}
-			} else {
-				client.info([
-					`Failed to load the ESLint library for the document ${uri.fsPath}`,
-					`To use ESLint for single JavaScript file install eslint globally using '${globalInstall[packageManager]}'.`,
-					isPackageManagerNpm ? 'If you are using yarn or pnpm instead of npm set the setting `eslint.packageManager` to either `yarn` or `pnpm`' : null,
-					'You need to reopen VS Code after installing eslint.',
-				].filter((str=>(str !== null))).join('\n'));
-
-				if (!state.global) {
-					state.global = true;
-					context.globalState.update(key, state);
-					Window.showInformationMessage(`Failed to load the ESLint library for the document ${uri.fsPath}. See the output for more information.`, outputItem).then((item) => {
-						if (item && item.id === 1) {
-							client.outputChannel.show(true);
-						}
-					});
-				}
-			}
-			return {};
-		});
-
-		client.onRequest(OpenESLintDocRequest.type, (params) => {
-			Commands.executeCommand('vscode.open', Uri.parse(params.url));
-			return {};
-		});
-	});
-
-	if (dummyCommands) {
-		dummyCommands.forEach(command => command.dispose());
-		dummyCommands = undefined;
-	}
-
-	updateStatusBarVisibility();
-
-	context.subscriptions.push(
-		client.start(),
-		Commands.registerCommand('eslint.executeAutofix', () => {
-			let textEditor = Window.activeTextEditor;
-			if (!textEditor) {
-				return;
-			}
-			let textDocument: VersionedTextDocumentIdentifier = {
-				uri: textEditor.document.uri.toString(),
-				version: textEditor.document.version
-			};
-			let params: ExecuteCommandParams = {
-				command: 'eslint.applyAutoFix',
-				arguments: [textDocument]
-			};
-			client.sendRequest(ExecuteCommandRequest.type, params).then(undefined, () => {
-				Window.showErrorMessage('Failed to apply ESLint fixes to the document. Please consider opening an issue with steps to reproduce.');
-			});
-		}),
-		Commands.registerCommand('eslint.showOutputChannel', () => { client.outputChannel.show(); }),
-		statusBarItem
-	);
-}
-
-export function deactivate() {
-	if (dummyCommands) {
-		dummyCommands.forEach(command => command.dispose());
-	}
-
-	if (taskProvider) {
-		taskProvider.dispose();
-	}
-}
+/* --------------------------------------------------------------------------------------------
+ * Copyright (c) Microsoft Corporation. All rights reserved.
+ * Licensed under the MIT License. See License.txt in the project root for license information.
+ * ------------------------------------------------------------------------------------------ */
+'use strict';
+
+import * as path from 'path';
+import * as fs from 'fs';
+import {
+	workspace as Workspace, window as Window, commands as Commands, languages as Languages, Disposable, ExtensionContext, Uri, StatusBarAlignment, TextDocument,
+	CodeActionContext, Diagnostic, ProviderResult, Command, QuickPickItem, WorkspaceFolder as VWorkspaceFolder, CodeAction, MessageItem
+} from 'vscode';
+import {
+	LanguageClient, LanguageClientOptions, RequestType, TransportKind,
+	TextDocumentIdentifier, NotificationType, ErrorHandler,
+	ErrorAction, CloseAction, State as ClientState,
+	RevealOutputChannelOn, VersionedTextDocumentIdentifier, ExecuteCommandRequest, ExecuteCommandParams,
+	ServerOptions, DocumentFilter, DidCloseTextDocumentNotification, DidOpenTextDocumentNotification,
+	WorkspaceFolder
+} from 'vscode-languageclient';
+
+import { findEslint } from './utils';
+import { TaskProvider } from './tasks';
+
+namespace Is {
+	const toString = Object.prototype.toString;
+
+	export function boolean(value: any): value is boolean {
+		return value === true || value === false;
+	}
+
+	export function string(value: any): value is string {
+		return toString.call(value) === '[object String]';
+	}
+}
+
+interface ValidateItem {
+	language: string;
+	autoFix?: boolean;
+}
+
+namespace ValidateItem {
+	export function is(item: any): item is ValidateItem {
+		let candidate = item as ValidateItem;
+		return candidate && Is.string(candidate.language) && (Is.boolean(candidate.autoFix) || candidate.autoFix === void 0);
+	}
+}
+
+interface DirectoryItem {
+	directory: string;
+	changeProcessCWD?: boolean;
+}
+
+namespace DirectoryItem {
+	export function is(item: any): item is DirectoryItem {
+		let candidate = item as DirectoryItem;
+		return candidate && Is.string(candidate.directory) && (Is.boolean(candidate.changeProcessCWD) || candidate.changeProcessCWD === void 0);
+	}
+}
+
+type RunValues = 'onType' | 'onSave';
+
+interface CodeActionSettings {
+	disableRuleComment: {
+		enable: boolean;
+		location: 'separateLine' | 'sameLine';
+	};
+	showDocumentation: {
+		enable: boolean;
+	};
+}
+
+interface TextDocumentSettings {
+	validate: boolean;
+	packageManager: 'npm' | 'yarn' | 'pnpm';
+	autoFix: boolean;
+	autoFixOnSave: boolean;
+	hideAutoFix: boolean;
+	quiet: boolean;
+	options: any | undefined;
+	run: RunValues;
+	nodePath: string | undefined;
+	workspaceFolder: WorkspaceFolder | undefined;
+	workingDirectory: DirectoryItem | undefined;
+	library: undefined;
+	codeAction: CodeActionSettings;
+}
+
+interface NoESLintState {
+	global?: boolean;
+	workspaces?: { [key: string]: boolean };
+}
+
+enum Status {
+	ok = 1,
+	warn = 2,
+	error = 3
+}
+
+interface StatusParams {
+	state: Status;
+}
+
+namespace StatusNotification {
+	export const type = new NotificationType<StatusParams, void>('eslint/status');
+}
+
+interface NoConfigParams {
+	message: string;
+	document: TextDocumentIdentifier;
+}
+
+interface NoConfigResult {
+}
+
+namespace NoConfigRequest {
+	export const type = new RequestType<NoConfigParams, NoConfigResult, void, void>('eslint/noConfig');
+}
+
+
+interface NoESLintLibraryParams {
+	source: TextDocumentIdentifier;
+}
+
+interface NoESLintLibraryResult {
+}
+
+namespace NoESLintLibraryRequest {
+	export const type = new RequestType<NoESLintLibraryParams, NoESLintLibraryResult, void, void>('eslint/noLibrary');
+}
+
+interface OpenESLintDocParams {
+	url: string;
+}
+
+interface OpenESLintDocResult {
+
+}
+
+namespace OpenESLintDocRequest {
+	export const type = new RequestType<OpenESLintDocParams, OpenESLintDocResult, void, void>('eslint/openDoc');
+}
+
+const exitCalled = new NotificationType<[number, string], void>('eslint/exitCalled');
+
+
+interface WorkspaceFolderItem extends QuickPickItem {
+	folder: VWorkspaceFolder;
+}
+
+function pickFolder(folders: VWorkspaceFolder[], placeHolder: string): Thenable<VWorkspaceFolder> {
+	if (folders.length === 1) {
+		return Promise.resolve(folders[0]);
+	}
+	return Window.showQuickPick(
+		folders.map<WorkspaceFolderItem>((folder) => { return { label: folder.name, description: folder.uri.fsPath, folder: folder }; }),
+		{ placeHolder: placeHolder }
+	).then((selected) => {
+		if (!selected) {
+			return undefined;
+		}
+		return selected.folder;
+	});
+}
+
+function enable() {
+	let folders = Workspace.workspaceFolders;
+	if (!folders) {
+		Window.showWarningMessage('ESLint can only be enabled if VS Code is opened on a workspace folder.');
+		return;
+	}
+	let disabledFolders = folders.filter(folder => !Workspace.getConfiguration('eslint',folder.uri).get('enable', true));
+	if (disabledFolders.length === 0) {
+		if (folders.length === 1) {
+			Window.showInformationMessage('ESLint is already enabled in the workspace.');
+		} else {
+			Window.showInformationMessage('ESLint is already enabled on all workspace folders.');
+		}
+		return;
+	}
+	pickFolder(disabledFolders, 'Select a workspace folder to enable ESLint for').then(folder => {
+		if (!folder) {
+			return;
+		}
+		Workspace.getConfiguration('eslint', folder.uri).update('enable', true);
+	});
+}
+
+function disable() {
+	let folders = Workspace.workspaceFolders;
+	if (!folders) {
+		Window.showErrorMessage('ESLint can only be disabled if VS Code is opened on a workspace folder.');
+		return;
+	}
+	let enabledFolders = folders.filter(folder => Workspace.getConfiguration('eslint',folder.uri).get('enable', true));
+	if (enabledFolders.length === 0) {
+		if (folders.length === 1) {
+			Window.showInformationMessage('ESLint is already disabled in the workspace.');
+		} else {
+			Window.showInformationMessage('ESLint is already disabled on all workspace folders.');
+		}
+		return;
+	}
+	pickFolder(enabledFolders, 'Select a workspace folder to disable ESLint for').then(folder => {
+		if (!folder) {
+			return;
+		}
+		Workspace.getConfiguration('eslint', folder.uri).update('enable', false);
+	});
+}
+
+function createDefaultConfiguration(): void {
+	let folders = Workspace.workspaceFolders;
+	if (!folders) {
+		Window.showErrorMessage('An ESLint configuration can only be generated if VS Code is opened on a workspace folder.');
+		return;
+	}
+	let noConfigFolders = folders.filter(folder => {
+		let configFiles = ['.eslintrc.js', '.eslintrc.yaml', '.eslintrc.yml', '.eslintrc', '.eslintrc.json'];
+		for (let configFile of configFiles) {
+			if (fs.existsSync(path.join(folder.uri.fsPath, configFile))) {
+				return false;
+			}
+		}
+		return true;
+	});
+	if (noConfigFolders.length === 0) {
+		if (folders.length === 1) {
+			Window.showInformationMessage('The workspace already contains an ESLint configuration file.');
+		} else {
+			Window.showInformationMessage('All workspace folders already contain an ESLint configuration file.');
+		}
+		return;
+	}
+	pickFolder(noConfigFolders, 'Select a workspace folder to generate a ESLint configuration for').then(async (folder) => {
+		if (!folder) {
+			return;
+		}
+		const folderRootPath = folder.uri.fsPath;
+		const terminal = Window.createTerminal({
+			name: `ESLint init`,
+			cwd: folderRootPath
+		});
+		const eslintCommand = await findEslint(folderRootPath);
+		terminal.sendText(`${eslintCommand} --init`);
+		terminal.show();
+	});
+}
+
+let dummyCommands: Disposable[];
+
+let defaultLanguages = ['javascript', 'javascriptreact'];
+function shouldBeValidated(textDocument: TextDocument): boolean {
+	let config = Workspace.getConfiguration('eslint', textDocument.uri);
+	if (!config.get('enable', true)) {
+		return false;
+	}
+	let validate = config.get<(ValidateItem | string)[]>('validate', defaultLanguages);
+	for (let item of validate) {
+		if (Is.string(item) && item === textDocument.languageId) {
+			return true;
+		} else if (ValidateItem.is(item) && item.language === textDocument.languageId) {
+			return true;
+		}
+	}
+	return false;
+}
+
+let taskProvider: TaskProvider;
+export function activate(context: ExtensionContext) {
+	let activated: boolean;
+	let openListener: Disposable;
+	let configurationListener: Disposable;
+	function didOpenTextDocument(textDocument: TextDocument) {
+		if (activated) {
+			return;
+		}
+		if (shouldBeValidated(textDocument)) {
+			openListener.dispose();
+			configurationListener.dispose();
+			activated = true;
+			realActivate(context);
+		}
+	}
+	function configurationChanged() {
+		if (activated) {
+			return;
+		}
+		for (let textDocument of Workspace.textDocuments) {
+			if (shouldBeValidated(textDocument)) {
+				openListener.dispose();
+				configurationListener.dispose();
+				activated = true;
+				realActivate(context);
+				return;
+			}
+		}
+	}
+	openListener = Workspace.onDidOpenTextDocument(didOpenTextDocument);
+	configurationListener = Workspace.onDidChangeConfiguration(configurationChanged);
+
+	let notValidating = () => Window.showInformationMessage('ESLint is not running. By default only JavaScript files are validated. If you want to validate other file types please specify them in the \'eslint.validate\' setting.');
+	dummyCommands = [
+		Commands.registerCommand('eslint.executeAutofix', notValidating),
+		Commands.registerCommand('eslint.showOutputChannel', notValidating)
+	];
+
+	context.subscriptions.push(
+		Commands.registerCommand('eslint.createConfig', createDefaultConfiguration),
+		Commands.registerCommand('eslint.enable', enable),
+		Commands.registerCommand('eslint.disable', disable)
+	);
+	taskProvider = new TaskProvider();
+	taskProvider.start();
+	configurationChanged();
+}
+
+export function realActivate(context: ExtensionContext): void {
+
+	let statusBarItem = Window.createStatusBarItem(StatusBarAlignment.Right, 0);
+	let eslintStatus: Status = Status.ok;
+	let serverRunning: boolean = false;
+
+	statusBarItem.text = 'ESLint';
+	statusBarItem.command = 'eslint.showOutputChannel';
+
+	function showStatusBarItem(show: boolean): void {
+		if (show) {
+			statusBarItem.show();
+		} else {
+			statusBarItem.hide();
+		}
+	}
+
+	function updateStatus(status: Status) {
+		eslintStatus = status;
+		switch (status) {
+			case Status.ok:
+				statusBarItem.text = 'ESLint';
+				break;
+			case Status.warn:
+				statusBarItem.text = '$(alert) ESLint';
+				break;
+			case Status.error:
+				statusBarItem.text = '$(issue-opened) ESLint';
+				break;
+			default:
+				statusBarItem.text = 'ESLint';
+		}
+		updateStatusBarVisibility();
+	}
+
+	function updateStatusBarVisibility(): void {
+		showStatusBarItem(
+			(serverRunning && eslintStatus !== Status.ok) || Workspace.getConfiguration('eslint').get('alwaysShowStatus', false)
+		);
+	}
+
+	// We need to go one level up since an extension compile the js code into
+	// the output folder.
+	// serverModule
+	let serverModule = context.asAbsolutePath(path.join('server', 'out', 'eslintServer.js'));
+	let runtime = Workspace.getConfiguration('eslint').get('runtime', null);
+	let serverOptions: ServerOptions = {
+		run: { module: serverModule, transport: TransportKind.ipc, runtime, options: { cwd: process.cwd() } },
+		debug: { module: serverModule, transport: TransportKind.ipc, runtime, options: { execArgv: ["--nolazy", "--inspect=6010"], cwd: process.cwd() } }
+	};
+
+	let defaultErrorHandler: ErrorHandler;
+	let serverCalledProcessExit: boolean = false;
+
+	let packageJsonFilter: DocumentFilter = { scheme: 'file', pattern: '**/package.json'};
+	let configFileFilter: DocumentFilter = { scheme: 'file', pattern: '**/.eslintr{c.js,c.yaml,c.yml,c,c.json}'};
+	let syncedDocuments: Map<string, TextDocument> = new Map<string, TextDocument>();
+
+	Workspace.onDidChangeConfiguration(() => {
+		for (let textDocument of syncedDocuments.values()) {
+			if (!shouldBeValidated(textDocument)) {
+				syncedDocuments.delete(textDocument.uri.toString());
+				client.sendNotification(DidCloseTextDocumentNotification.type, client.code2ProtocolConverter.asCloseTextDocumentParams(textDocument));
+			}
+		}
+		for (let textDocument of Workspace.textDocuments) {
+			if (!syncedDocuments.has(textDocument.uri.toString()) && shouldBeValidated(textDocument)) {
+				client.sendNotification(DidOpenTextDocumentNotification.type, client.code2ProtocolConverter.asOpenTextDocumentParams(textDocument));
+				syncedDocuments.set(textDocument.uri.toString(), textDocument);
+			}
+		}
+	});
+	let clientOptions: LanguageClientOptions = {
+		documentSelector: [{ scheme: 'file' }, { scheme: 'untitled'}],
+		diagnosticCollectionName: 'eslint',
+		revealOutputChannelOn: RevealOutputChannelOn.Never,
+		synchronize: {
+			// configurationSection: 'eslint',
+			fileEvents: [
+				Workspace.createFileSystemWatcher('**/.eslintr{c.js,c.yaml,c.yml,c,c.json}'),
+				Workspace.createFileSystemWatcher('**/.eslintignore'),
+				Workspace.createFileSystemWatcher('**/package.json')
+			]
+		},
+		initializationFailedHandler: (error) => {
+			client.error('Server initialization failed.', error);
+			client.outputChannel.show(true);
+			return false;
+		},
+		errorHandler: {
+			error: (error, message, count): ErrorAction => {
+				return defaultErrorHandler.error(error, message, count);
+			},
+			closed: (): CloseAction => {
+				if (serverCalledProcessExit) {
+					return CloseAction.DoNotRestart;
+				}
+				return defaultErrorHandler.closed();
+			}
+		},
+		middleware: {
+			didOpen: (document, next) => {
+				if (Languages.match(packageJsonFilter, document) || Languages.match(configFileFilter, document) || shouldBeValidated(document)) {
+					next(document);
+					syncedDocuments.set(document.uri.toString(), document);
+					return;
+				}
+			},
+			didChange: (event, next) => {
+				if (syncedDocuments.has(event.document.uri.toString())) {
+					next(event);
+				}
+			},
+			willSave: (event, next) => {
+				if (syncedDocuments.has(event.document.uri.toString())) {
+					next(event);
+				}
+			},
+			willSaveWaitUntil: (event, next) => {
+				if (syncedDocuments.has(event.document.uri.toString())) {
+					return next(event);
+				} else {
+					return Promise.resolve([]);
+				}
+			},
+			didSave: (document, next) => {
+				if (syncedDocuments.has(document.uri.toString())) {
+					next(document);
+				}
+			},
+			didClose: (document, next) => {
+				let uri = document.uri.toString();
+				if (syncedDocuments.has(uri)) {
+					syncedDocuments.delete(uri);
+					next(document);
+				}
+			},
+			provideCodeActions: (document, range, context, token, next): ProviderResult<(Command | CodeAction)[]> => {
+				if (!syncedDocuments.has(document.uri.toString()) || !context.diagnostics || context.diagnostics.length === 0) {
+					return [];
+				}
+				let eslintDiagnostics: Diagnostic[] = [];
+				for (let diagnostic of context.diagnostics) {
+					if (diagnostic.source === 'eslint') {
+						eslintDiagnostics.push(diagnostic);
+					}
+				}
+				if (eslintDiagnostics.length === 0) {
+					return [];
+				}
+				let newContext: CodeActionContext = Object.assign({}, context, { diagnostics: eslintDiagnostics } as CodeActionContext);
+				return next(document, range, newContext, token);
+			},
+			workspace: {
+				configuration: (params, _token, _next): any[] => {
+					if (!params.items) {
+						return null;
+					}
+					let result: (TextDocumentSettings | null)[] = [];
+					for (let item of params.items) {
+						if (item.section || !item.scopeUri) {
+							result.push(null);
+							continue;
+						}
+						let resource = client.protocol2CodeConverter.asUri(item.scopeUri);
+						let config = Workspace.getConfiguration('eslint', resource);
+						let settings: TextDocumentSettings = {
+							validate: false,
+							packageManager: config.get('packageManager', 'npm'),
+							autoFix: false,
+							autoFixOnSave: false,
+							hideAutoFix: false,
+							quiet: config.get('quiet', false),
+							options: config.get('options', {}),
+							run: config.get('run', 'onType'),
+							nodePath: config.get('nodePath', undefined),
+							workingDirectory: undefined,
+							workspaceFolder: undefined,
+							library: undefined,
+							codeAction: {
+								disableRuleComment: config.get('codeAction.disableRuleComment', { enable: true, location: 'separateLine' as 'separateLine' }),
+								showDocumentation: config.get('codeAction.showDocumentation', { enable: true })
+							}
+						};
+						let document: TextDocument = syncedDocuments.get(item.scopeUri);
+						if (!document) {
+							result.push(settings);
+							continue;
+						}
+						if (config.get('enabled', true)) {
+							let validateItems = config.get<(ValidateItem | string)[]>('validate', ['javascript', 'javascriptreact']);
+							for (let item of validateItems) {
+								if (Is.string(item) && item === document.languageId) {
+									settings.validate = true;
+									if (item === 'javascript' || item === 'javascriptreact') {
+										settings.autoFix = true;
+									}
+									break;
+								}
+								else if (ValidateItem.is(item) && item.language === document.languageId) {
+									settings.validate = true;
+									settings.autoFix = item.autoFix;
+									break;
+								}
+							}
+						}
+						if (settings.validate) {
+							settings.autoFixOnSave = settings.autoFix && config.get('autoFixOnSave', false);
+							settings.hideAutoFix = settings.autoFixOnSave && config.get('hideAutoFixedIssues', false);
+						}
+						let workspaceFolder = Workspace.getWorkspaceFolder(resource);
+						if (workspaceFolder) {
+							settings.workspaceFolder = {
+								name: workspaceFolder.name,
+								uri: client.code2ProtocolConverter.asUri(workspaceFolder.uri)
+							};
+						}
+						let workingDirectories = config.get<(string | DirectoryItem)[]>('workingDirectories', undefined);
+						if (Array.isArray(workingDirectories)) {
+							let workingDirectory = undefined;
+							let workspaceFolderPath = workspaceFolder && workspaceFolder.uri.scheme === 'file' ? workspaceFolder.uri.fsPath : undefined;
+							for (let entry of workingDirectories) {
+								let directory;
+								let changeProcessCWD = false;
+								if (Is.string(entry)) {
+									directory = entry;
+								}
+								else if (DirectoryItem.is(entry)) {
+									directory = entry.directory;
+									changeProcessCWD = !!entry.changeProcessCWD;
+								}
+								if (directory) {
+									if (path.isAbsolute(directory)) {
+										directory = directory;
+									}
+									else if (workspaceFolderPath && directory) {
+										directory = path.join(workspaceFolderPath, directory);
+									}
+									else {
+										directory = undefined;
+									}
+									let filePath = document.uri.scheme === 'file' ? document.uri.fsPath : undefined;
+									if (filePath && directory && filePath.startsWith(directory)) {
+										if (workingDirectory) {
+											if (workingDirectory.directory.length < directory.length) {
+												workingDirectory.directory = directory;
+												workingDirectory.changeProcessCWD = changeProcessCWD;
+											}
+										}
+										else {
+											workingDirectory = { directory, changeProcessCWD };
+										}
+									}
+								}
+							}
+							settings.workingDirectory = workingDirectory;
+						}
+						result.push(settings);
+					}
+					return result;
+				}
+			}
+		}
+	};
+
+	let client: LanguageClient;
+	try {
+		client = new LanguageClient('ESLint', serverOptions, clientOptions);
+	} catch (err) {
+		Window.showErrorMessage(`The ESLint extension couldn't be started. See the ESLint output channel for details.`);
+		return;
+	}
+	client.registerProposedFeatures();
+	defaultErrorHandler = client.createDefaultErrorHandler();
+	const running = 'ESLint server is running.';
+	const stopped = 'ESLint server stopped.';
+	client.onDidChangeState((event) => {
+		if (event.newState === ClientState.Running) {
+			client.info(running);
+			statusBarItem.tooltip = running;
+			serverRunning = true;
+		} else {
+			client.info(stopped);
+			statusBarItem.tooltip = stopped;
+			serverRunning = false;
+		}
+		updateStatusBarVisibility();
+	});
+	client.onReady().then(() => {
+		client.onNotification(StatusNotification.type, (params) => {
+			updateStatus(params.state);
+		});
+
+		client.onNotification(exitCalled, (params) => {
+			serverCalledProcessExit = true;
+			client.error(`Server process exited with code ${params[0]}. This usually indicates a misconfigured ESLint setup.`, params[1]);
+			Window.showErrorMessage(`ESLint server shut down itself. See 'ESLint' output channel for details.`);
+		});
+
+		client.onRequest(NoConfigRequest.type, (params) => {
+			let document = Uri.parse(params.document.uri);
+			let workspaceFolder = Workspace.getWorkspaceFolder(document);
+			let fileLocation = document.fsPath;
+			if (workspaceFolder) {
+				client.warn([
+					'',
+					`No ESLint configuration (e.g .eslintrc) found for file: ${fileLocation}`,
+					`File will not be validated. Consider running 'eslint --init' in the workspace folder ${workspaceFolder.name}`,
+					`Alternatively you can disable ESLint by executing the 'Disable ESLint' command.`
+				].join('\n'));
+			} else {
+				client.warn([
+					'',
+					`No ESLint configuration (e.g .eslintrc) found for file: ${fileLocation}`,
+					`File will not be validated. Alternatively you can disable ESLint by executing the 'Disable ESLint' command.`
+				].join('\n'));
+			}
+			eslintStatus = Status.warn;
+			updateStatusBarVisibility();
+			return {};
+		});
+
+		client.onRequest(NoESLintLibraryRequest.type, (params) => {
+			const key = 'noESLintMessageShown';
+			let state = context.globalState.get<NoESLintState>(key, {});
+			let uri: Uri = Uri.parse(params.source.uri);
+			let workspaceFolder = Workspace.getWorkspaceFolder(uri);
+			const packageManager = Workspace.getConfiguration('eslint', uri).get('packageManager', 'npm');
+			const localInstall = {
+				npm: 'npm install eslint',
+				pnpm: 'pnpm install eslint',
+				yarn: 'yarn add eslint',
+			};
+			const globalInstall = {
+				npm: 'npm install -g eslint',
+				pnpm: 'pnpm install -g eslint',
+				yarn: 'yarn global add eslint'
+			};
+			const isPackageManagerNpm = packageManager === 'npm';
+			interface ButtonItem extends MessageItem {
+				id: number;
+			}
+			const outputItem: ButtonItem = {
+				title: 'Go to output',
+				id: 1
+			};
+			if (workspaceFolder) {
+				client.info([
+					'',
+					`Failed to load the ESLint library for the document ${uri.fsPath}`,
+					'',
+					`To use ESLint please install eslint by running ${localInstall[packageManager]} in the workspace folder ${workspaceFolder.name}`,
+					`or globally using '${globalInstall[packageManager]}'. You need to reopen the workspace after installing eslint.`,
+					'',
+					isPackageManagerNpm ? 'If you are using yarn or pnpm instead of npm set the setting `eslint.packageManager` to either `yarn` or `pnpm`' : null,
+					`Alternatively you can disable ESLint for the workspace folder ${workspaceFolder.name} by executing the 'Disable ESLint' command.`
+				].filter((str=>(str !== null))).join('\n'));
+
+				if (!state.workspaces) {
+					state.workspaces = Object.create(null);
+				}
+				if (!state.workspaces[workspaceFolder.uri.toString()]) {
+					state.workspaces[workspaceFolder.uri.toString()] = true;
+					context.globalState.update(key, state);
+					Window.showInformationMessage(`Failed to load the ESLint library for the document ${uri.fsPath}. See the output for more information.`, outputItem).then((item) => {
+						if (item && item.id === 1) {
+							client.outputChannel.show(true);
+						}
+					});
+				}
+			} else {
+				client.info([
+					`Failed to load the ESLint library for the document ${uri.fsPath}`,
+					`To use ESLint for single JavaScript file install eslint globally using '${globalInstall[packageManager]}'.`,
+					isPackageManagerNpm ? 'If you are using yarn or pnpm instead of npm set the setting `eslint.packageManager` to either `yarn` or `pnpm`' : null,
+					'You need to reopen VS Code after installing eslint.',
+				].filter((str=>(str !== null))).join('\n'));
+
+				if (!state.global) {
+					state.global = true;
+					context.globalState.update(key, state);
+					Window.showInformationMessage(`Failed to load the ESLint library for the document ${uri.fsPath}. See the output for more information.`, outputItem).then((item) => {
+						if (item && item.id === 1) {
+							client.outputChannel.show(true);
+						}
+					});
+				}
+			}
+			return {};
+		});
+
+		client.onRequest(OpenESLintDocRequest.type, (params) => {
+			Commands.executeCommand('vscode.open', Uri.parse(params.url));
+			return {};
+		});
+	});
+
+	if (dummyCommands) {
+		dummyCommands.forEach(command => command.dispose());
+		dummyCommands = undefined;
+	}
+
+	updateStatusBarVisibility();
+
+	context.subscriptions.push(
+		client.start(),
+		Commands.registerCommand('eslint.executeAutofix', () => {
+			let textEditor = Window.activeTextEditor;
+			if (!textEditor) {
+				return;
+			}
+			let textDocument: VersionedTextDocumentIdentifier = {
+				uri: textEditor.document.uri.toString(),
+				version: textEditor.document.version
+			};
+			let params: ExecuteCommandParams = {
+				command: 'eslint.applyAutoFix',
+				arguments: [textDocument]
+			};
+			client.sendRequest(ExecuteCommandRequest.type, params).then(undefined, () => {
+				Window.showErrorMessage('Failed to apply ESLint fixes to the document. Please consider opening an issue with steps to reproduce.');
+			});
+		}),
+		Commands.registerCommand('eslint.showOutputChannel', () => { client.outputChannel.show(); }),
+		statusBarItem
+	);
+}
+
+export function deactivate() {
+	if (dummyCommands) {
+		dummyCommands.forEach(command => command.dispose());
+	}
+
+	if (taskProvider) {
+		taskProvider.dispose();
+	}
+}