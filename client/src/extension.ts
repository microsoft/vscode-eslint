--- conflicted
+++ resolved
@@ -206,12 +206,8 @@
 
 interface ConfigurationSettings {
 	validate: Validate;
-<<<<<<< HEAD
 	packageManager: NpmPackageManager;
-=======
-	packageManager: 'npm' | 'yarn' | 'pnpm';
 	useESLintClass: boolean;
->>>>>>> bd989483
 	codeAction: CodeActionSettings;
 	codeActionOnSave: CodeActionsOnSaveSettings;
 	format: boolean;
@@ -1146,12 +1142,8 @@
 
 						const settings: ConfigurationSettings = {
 							validate: Validate.off,
-<<<<<<< HEAD
 							packageManager: !!packageManager ? packageManager : 'npm',
-=======
-							packageManager: config.get('packageManager', 'npm'),
 							useESLintClass: config.get('useESLintClass', false),
->>>>>>> bd989483
 							codeActionOnSave: {
 								enable: false,
 								mode: CodeActionsOnSaveMode.all
@@ -1514,4 +1506,4 @@
 	if (taskProvider) {
 		taskProvider.dispose();
 	}
-}
+}