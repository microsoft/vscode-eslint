/* --------------------------------------------------------------------------------------------
 * Copyright (c) Microsoft Corporation. All rights reserved.
 * Licensed under the MIT License. See License.txt in the project root for license information.
 * ------------------------------------------------------------------------------------------ */
'use strict';

import {
	createConnection, IConnection,
	ResponseError, RequestType, NotificationType, ErrorCodes,
	RequestHandler, NotificationHandler,
	Diagnostic, DiagnosticSeverity, Range, Files, CancellationToken,
	TextDocuments, TextDocumentSyncKind, TextEdit, TextDocumentIdentifier, TextDocumentSaveReason,
	Command, WorkspaceChange,
	CodeActionRequest, VersionedTextDocumentIdentifier,
	ExecuteCommandRequest, DidChangeWatchedFilesNotification, DidChangeConfigurationNotification,
	WorkspaceFolder, DidChangeWorkspaceFoldersNotification, CodeAction, CodeActionKind, Position, DocumentFormattingRequest, DocumentFormattingRegistrationOptions, Disposable, DocumentFilter
} from 'vscode-languageserver';

import {
	TextDocument
} from 'vscode-languageserver-textdocument';

import { URI } from 'vscode-uri';
import * as path from 'path';
import { execSync } from 'child_process';
import { EOL } from 'os';
import { stringDiff } from './diff';

// import { stringDiff } from './diff';

namespace Is {
	const toString = Object.prototype.toString;

	export function boolean(value: any): value is boolean {
		return value === true || value === false;
	}

	export function nullOrUndefined(value: any): value is null | undefined {
		return value === null || value === undefined;
	}

	export function string(value: any): value is string {
		return toString.call(value) === '[object String]';
	}
}

namespace CommandIds {
	export const applySingleFix: string = 'eslint.applySingleFix';
	export const applySameFixes: string = 'eslint.applySameFixes';
	export const applyAllFixes: string = 'eslint.applyAllFixes';
	export const applyDisableLine: string = 'eslint.applyDisableLine';
	export const applyDisableFile: string = 'eslint.applyDisableFile';
	export const openRuleDoc: string = 'eslint.openRuleDoc';
}

interface ESLintError extends Error {
	messageTemplate?: string;
	messageData?: {
		pluginName?: string;
	};
}

enum Status {
	ok = 1,
	warn = 2,
	error = 3
}

interface StatusParams {
	state: Status;
}

namespace StatusNotification {
	export const type = new NotificationType<StatusParams, void>('eslint/status');
}

interface NoConfigParams {
	message: string;
	document: TextDocumentIdentifier;
}

interface NoConfigResult {
}

namespace NoConfigRequest {
	export const type = new RequestType<NoConfigParams, NoConfigResult, void, void>('eslint/noConfig');
}

interface NoESLintLibraryParams {
	source: TextDocumentIdentifier;
}

interface NoESLintLibraryResult {
}

namespace NoESLintLibraryRequest {
	export const type = new RequestType<NoESLintLibraryParams, NoESLintLibraryResult, void, void>('eslint/noLibrary');
}

interface OpenESLintDocParams {
	url: string;
}

interface OpenESLintDocResult {

}

namespace OpenESLintDocRequest {
	export const type = new RequestType<OpenESLintDocParams, OpenESLintDocResult, void, void>('eslint/openDoc');
}

type RunValues = 'onType' | 'onSave';

interface DirectoryItem {
	directory: string;
	changeProcessCWD?: boolean;
}

namespace DirectoryItem {
	export function is(item: any): item is DirectoryItem {
		const candidate = item as DirectoryItem;
		return candidate && Is.string(candidate.directory) && (Is.boolean(candidate.changeProcessCWD) || candidate.changeProcessCWD === undefined);
	}
}

interface CodeActionSettings {
	disableRuleComment: {
		enable: boolean;
		location: 'separateLine' | 'sameLine';
	};
	showDocumentation: {
		enable: boolean;
	};
}

type PackageManagers = 'npm' | 'yarn' | 'pnpm';

type ESLintOptions = object & { fixTypes?: string[] };
interface TextDocumentSettings {
	validate: boolean;
	packageManager: PackageManagers;
	codeActionOnSave: boolean;
	autoFix: boolean;
	autoFixOnSave: boolean;
	format: boolean;
	quiet: boolean;
	options: ESLintOptions | undefined;
	run: RunValues;
	nodePath: string | undefined;
	workspaceFolder: WorkspaceFolder | undefined;
	workingDirectory: DirectoryItem | undefined;
	library: ESLintModule | undefined;
	resolvedGlobalPackageManagerPath: string | undefined;
	codeAction: CodeActionSettings;
}

namespace TextDocumentSettings {
	export function hasLibrary(settings: TextDocumentSettings): settings is (TextDocumentSettings & { library: ESLintModule }) {
		return settings.library !== undefined;
	}
}

interface ESLintAutoFixEdit {
	range: [number, number];
	text: string;
}

interface ESLintProblem {
	line: number;
	column: number;
	endLine?: number;
	endColumn?: number;
	severity: number;
	ruleId: string;
	message: string;
	fix?: ESLintAutoFixEdit;
}

interface ESLintDocumentReport {
	filePath: string;
	errorCount: number;
	warningCount: number;
	messages: ESLintProblem[];
	output?: string;
}

interface ESLintReport {
	errorCount: number;
	warningCount: number;
	results: ESLintDocumentReport[];
}

interface CLIOptions {
	cwd?: string;
	fix?: boolean | {[key: string]: any};
	fixTypes?: string[];
	fix?: boolean;
}

// { meta: { docs: [Object], schema: [Array] }, create: [Function: create] }
interface RuleData {
	meta?: {
		docs?: {
			url?: string;
		};
		type?: string;
	};
}

namespace RuleData {
	export function hasMetaType(value: RuleData | undefined): value is RuleData & { meta: { type: string; }; } {
		return value !== undefined && value.meta !== undefined && value.meta.type !== undefined;
	}
}

interface CLIEngine {
	executeOnText(content: string, file?: string, warn?: boolean): ESLintReport;
	isPathIgnored(path: string): boolean;
	// This is only available from v4.15.0 forward
	getRules?(): Map<string, RuleData>;
}

namespace CLIEngine {
	export function hasRule(value: CLIEngine): value is CLIEngine & { getRules(): Map<string, RuleData> } {
		return value.getRules !== undefined;
	}
}

interface CLIEngineConstructor {
	new (options: CLIOptions): CLIEngine;
}

interface ESLintModule {
	CLIEngine: CLIEngineConstructor;
}

declare const __webpack_require__: typeof require;
declare const __non_webpack_require__: typeof require;
function loadNodeModule<T>(moduleName: string): T | undefined {
	const r =  typeof __webpack_require__ === 'function' ? __non_webpack_require__ : require;
	try {
		return r(moduleName);
	} catch (err) {
		connection.console.error(err.stack.toString());
	}
	return undefined;
}

function makeDiagnostic(problem: ESLintProblem): Diagnostic {
	const message = problem.message;
	const startLine = Math.max(0, problem.line - 1);
	const startChar = Math.max(0, problem.column - 1);
	const endLine = Is.nullOrUndefined(problem.endLine) ? startLine : Math.max(0, problem.endLine - 1);
	const endChar = Is.nullOrUndefined(problem.endColumn) ? startChar : Math.max(0, problem.endColumn - 1);
	return {
		message: message,
		severity: convertSeverity(problem.severity),
		source: 'eslint',
		range: {
			start: { line: startLine, character: startChar },
			end: { line: endLine, character: endChar }
		},
		code: problem.ruleId
	};
}

interface Problem {
	label: string;
	documentVersion: number;
	ruleId: string;
	line: number;
	edit?: ESLintAutoFixEdit;
}

interface FixableProblem extends Problem {
	edit: ESLintAutoFixEdit;
}

namespace Problem {
	export function isFixable(problem: Problem): problem is FixableProblem {
		return problem.edit !== undefined;
	}
}

function computeKey(diagnostic: Diagnostic): string {
	const range = diagnostic.range;
	return `[${range.start.line},${range.start.character},${range.end.line},${range.end.character}]-${diagnostic.code}`;
}

const codeActions: Map<string, Map<string, Problem>> = new Map<string, Map<string, Problem>>();
function recordCodeAction(document: TextDocument, diagnostic: Diagnostic, problem: ESLintProblem): void {
	if (!problem.ruleId) {
		return;
	}
	const uri = document.uri;
	let edits: Map<string, Problem> | undefined = codeActions.get(uri);
	if (edits === undefined) {
		edits = new Map<string, Problem>();
		codeActions.set(uri, edits);
	}
	edits.set(computeKey(diagnostic), { label: `Fix this ${problem.ruleId} problem`, documentVersion: document.version, ruleId: problem.ruleId, edit: problem.fix, line: problem.line });
}

function convertSeverity(severity: number): DiagnosticSeverity {
	switch (severity) {
		// Eslint 1 is warning
		case 1:
			return DiagnosticSeverity.Warning;
		case 2:
			return DiagnosticSeverity.Error;
		default:
			return DiagnosticSeverity.Error;
	}
}

const enum CharCode {
	/**
	 * The `\` character.
	 */
	Backslash = 92,
}

/**
 * Check if the path follows this pattern: `\\hostname\sharename`.
 *
 * @see https://msdn.microsoft.com/en-us/library/gg465305.aspx
 * @return A boolean indication if the path is a UNC path, on none-windows
 * always false.
 */
function isUNC(path: string): boolean {
	if (process.platform !== 'win32') {
		// UNC is a windows concept
		return false;
	}

	if (!path || path.length < 5) {
		// at least \\a\b
		return false;
	}

	let code = path.charCodeAt(0);
	if (code !== CharCode.Backslash) {
		return false;
	}
	code = path.charCodeAt(1);
	if (code !== CharCode.Backslash) {
		return false;
	}
	let pos = 2;
	const start = pos;
	for (; pos < path.length; pos++) {
		code = path.charCodeAt(pos);
		if (code === CharCode.Backslash) {
			break;
		}
	}
	if (start === pos) {
		return false;
	}
	code = path.charCodeAt(pos + 1);
	if (isNaN(code) || code === CharCode.Backslash) {
		return false;
	}
	return true;
}

function getFileSystemPath(uri: URI): string {
	const result = uri.fsPath;
	if (process.platform === 'win32' && result.length >= 2 && result[1] === ':') {
		// Node by default uses an upper case drive letter and ESLint uses
		// === to compare paths which results in the equal check failing
		// if the drive letter is lower case in th URI. Ensure upper case.
		return result[0].toUpperCase() + result.substr(1);
	} else {
		return result;
	}
}


function getFilePath(documentOrUri: string | TextDocument | URI | undefined): string | undefined {
	if (!documentOrUri) {
		return undefined;
	}
	const uri = Is.string(documentOrUri)
		? URI.parse(documentOrUri)
		: documentOrUri instanceof URI
			? documentOrUri
			: URI.parse(documentOrUri.uri);
	if (uri.scheme !== 'file') {
		return undefined;
	}
	return getFileSystemPath(uri);
}

const exitCalled = new NotificationType<[number, string], void>('eslint/exitCalled');

const nodeExit = process.exit;
process.exit = ((code?: number): void => {
	const stack = new Error('stack');
	connection.sendNotification(exitCalled, [code ? code : 0, stack.stack]);
	setTimeout(() => {
		nodeExit(code);
	}, 1000);
}) as any;
process.on('uncaughtException', (error: any) => {
	let message: string | undefined;
	if (error) {
		if (typeof error.stack === 'string') {
			message = error.stack;
		} else if (typeof error.message === 'string') {
			message = error.message;
		} else if (typeof error === 'string') {
			message = error;
		}
		if (message === undefined || message.length === 0) {
			try {
				message = JSON.stringify(error, undefined, 4);
			} catch (e) {
				// Should not happen.
			}
		}
	}
	// eslint-disable-next-line no-console
	console.error('Uncaught exception received.');
	if (message) {
		// eslint-disable-next-line no-console
		console.error(message);
	}
});

const connection = createConnection();
connection.console.info(`ESLint server running in node ${process.version}`);
// Is instantiated in the initalize handle;
let documents!: TextDocuments<TextDocument>;

const _globalPaths: { [key: string]: { cache: string | undefined; get(): string | undefined; } } = {
	yarn: {
		cache: undefined,
		get(): string | undefined {
			return Files.resolveGlobalYarnPath(trace);
		}
	},
	npm: {
		cache: undefined,
		get(): string | undefined {
			return Files.resolveGlobalNodePath(trace);
		}
	},
	pnpm: {
		cache: undefined,
		get(): string {
			const pnpmPath = execSync('pnpm root -g').toString().trim();
			return pnpmPath;
		}
	}
};

function globalPathGet(packageManager: PackageManagers): string | undefined {
	const pm = _globalPaths[packageManager];
	if (pm) {
		if (pm.cache === undefined) {
			pm.cache = pm.get();
		}
		return pm.cache;
	}
	return undefined;
}

const path2Library: Map<string, ESLintModule> = new Map<string, ESLintModule>();
const document2Settings: Map<string, Promise<TextDocumentSettings>> = new Map<string, Promise<TextDocumentSettings>>();

function resolveSettings(document: TextDocument): Promise<TextDocumentSettings> {
	const uri = document.uri;
	let resultPromise = document2Settings.get(uri);
	if (resultPromise) {
		return resultPromise;
	}
	resultPromise = connection.workspace.getConfiguration({ scopeUri: uri, section: '' }).then((settings: TextDocumentSettings) => {
		settings.resolvedGlobalPackageManagerPath = globalPathGet(settings.packageManager);
		const uri = URI.parse(document.uri);
		let promise: Promise<string>;
		if (uri.scheme === 'file') {
			const file = uri.fsPath;
			const directory = path.dirname(file);
			if (settings.nodePath) {
				let nodePath = settings.nodePath;
				if (!path.isAbsolute(nodePath) && settings.workspaceFolder !== undefined) {
					const uri = URI.parse(settings.workspaceFolder.uri);
					if (uri.scheme === 'file') {
						nodePath = path.join(uri.fsPath, nodePath);
					}
				}
				promise = Files.resolve('eslint', nodePath, nodePath, trace).then<string, string>(undefined, () => {
					return Files.resolve('eslint', settings.resolvedGlobalPackageManagerPath, directory, trace);
				});
			} else {
				promise = Files.resolve('eslint', settings.resolvedGlobalPackageManagerPath, directory, trace);
			}
		} else {
			promise = Files.resolve('eslint', settings.resolvedGlobalPackageManagerPath, settings.workspaceFolder ? settings.workspaceFolder.uri : undefined, trace);
		}
		return promise.then((path) => {
			let library = path2Library.get(path);
			if (library === undefined) {
				library = loadNodeModule(path);
				if (library === undefined) {
					settings.validate = false;
					connection.console.error(`Failed to load eslint library from ${path}. See output panel for more information.`);
				} else if (library.CLIEngine === undefined) {
					settings.validate = false;
					connection.console.error(`The eslint library loaded from ${path} doesn\'t export a CLIEngine. You need at least eslint@1.0.0`);
				} else {
					connection.console.info(`ESLint library loaded from: ${path}`);
					settings.library = library;
					path2Library.set(path, library);
				}
			} else {
				settings.library = library;
			}
			return settings;
		}, () => {
			settings.validate = false;
			connection.sendRequest(NoESLintLibraryRequest.type, { source: { uri: document.uri } });
			return settings;
		});
	});
	document2Settings.set(uri, resultPromise);
	return resultPromise;
}

interface Request<P, R> {
	method: string;
	params: P;
	documentVersion: number | undefined;
	resolve: (value: R | Promise<R>) => void | undefined;
	reject: (error: any) => void | undefined;
	token: CancellationToken;
}

namespace Request {
	export function is(value: any): value is Request<any, any> {
		const candidate: Request<any, any> = value;
		return candidate && candidate.token !== undefined && candidate.resolve !== undefined && candidate.reject !== undefined;
	}
}

interface Notification<P> {
	method: string;
	params: P;
	documentVersion: number | undefined;
}

type Message<P, R> = Notification<P> | Request<P, R>;

interface VersionProvider<P> {
	(params: P): number | undefined;
}

namespace Thenable {
	export function is<T>(value: any): value is Thenable<T> {
		const candidate: Thenable<T> = value;
		return candidate && typeof candidate.then === 'function';
	}
}

class BufferedMessageQueue {

	private queue: Message<any, any>[];
	private requestHandlers: Map<string, {handler: RequestHandler<any, any, any>, versionProvider?: VersionProvider<any>}>;
	private notificationHandlers: Map<string, {handler: NotificationHandler<any>, versionProvider?: VersionProvider<any>}>;
	private timer: NodeJS.Immediate | undefined;

	constructor(private connection: IConnection) {
		this.queue = [];
		this.requestHandlers = new Map();
		this.notificationHandlers = new Map();
	}

	public registerRequest<P, R, E, RO>(type: RequestType<P, R, E, RO>, handler: RequestHandler<P, R, E>, versionProvider?: VersionProvider<P>): void {
		this.connection.onRequest(type, (params, token) => {
			return new Promise<R>((resolve, reject) => {
				this.queue.push({
					method: type.method,
					params: params,
					documentVersion: versionProvider ? versionProvider(params) : undefined,
					resolve: resolve,
					reject: reject,
					token: token
				});
				this.trigger();
			});
		});
		this.requestHandlers.set(type.method, { handler, versionProvider });
	}

	public registerNotification<P, RO>(type: NotificationType<P, RO>, handler: NotificationHandler<P>, versionProvider?: (params: P) => number): void {
		connection.onNotification(type, (params) => {
			this.queue.push({
				method: type.method,
				params: params,
				documentVersion: versionProvider ? versionProvider(params) : undefined,
			});
			this.trigger();
		});
		this.notificationHandlers.set(type.method, { handler, versionProvider });
	}

	public addNotificationMessage<P, RO>(type: NotificationType<P, RO>, params: P, version: number) {
		this.queue.push({
			method: type.method,
			params,
			documentVersion: version
		});
		this.trigger();
	}

	public onNotification<P, RO>(type: NotificationType<P, RO>, handler: NotificationHandler<P>, versionProvider?: (params: P) => number): void {
		this.notificationHandlers.set(type.method, { handler, versionProvider });
	}

	private trigger(): void {
		if (this.timer || this.queue.length === 0) {
			return;
		}
		this.timer = setImmediate(() => {
			this.timer = undefined;
			this.processQueue();
			this.trigger();
		});
	}

	private processQueue(): void {
		const message = this.queue.shift();
		if (!message) {
			return;
		}
		if (Request.is(message)) {
			const requestMessage = message;
			if (requestMessage.token.isCancellationRequested) {
				requestMessage.reject(new ResponseError(ErrorCodes.RequestCancelled, 'Request got cancelled'));
				return;
			}
			const elem = this.requestHandlers.get(requestMessage.method);
			if (elem === undefined) {
				throw new Error(`No handler registered`);
			}
			if (elem.versionProvider && requestMessage.documentVersion !== undefined && requestMessage.documentVersion !== elem.versionProvider(requestMessage.params)) {
				requestMessage.reject(new ResponseError(ErrorCodes.RequestCancelled, 'Request got cancelled'));
				return;
			}
			const result = elem.handler(requestMessage.params, requestMessage.token);
			if (Thenable.is(result)) {
				result.then((value) => {
					requestMessage.resolve(value);
				}, (error) => {
					requestMessage.reject(error);
				});
			} else {
				requestMessage.resolve(result);
			}
		} else {
			const notificationMessage = message;
			const elem = this.notificationHandlers.get(notificationMessage.method);
			if (elem === undefined) {
				throw new Error(`No handler registered`);
			}
			if (elem.versionProvider && notificationMessage.documentVersion !== undefined && notificationMessage.documentVersion !== elem.versionProvider(notificationMessage.params)) {
				return;
			}
			elem.handler(notificationMessage.params);
		}
	}
}

const messageQueue: BufferedMessageQueue = new BufferedMessageQueue(connection);
const formatterRegistrations: Map<string, Promise<Disposable>> = new Map();

namespace ValidateNotification {
	export const type: NotificationType<TextDocument, void> = new NotificationType<TextDocument, void>('eslint/validate');
}

messageQueue.onNotification(ValidateNotification.type, (document) => {
	validateSingle(document, true);
}, (document): number => {
	return document.version;
});

function getFixes(textDocument: TextDocument): TextEdit[] {
	const uri = textDocument.uri;
	const edits = codeActions.get(uri);
	function createTextEdit(editInfo: FixableProblem): TextEdit {
		return TextEdit.replace(Range.create(textDocument.positionAt(editInfo.edit.range[0]), textDocument.positionAt(editInfo.edit.range[1])), editInfo.edit.text || '');
	}
	if (edits) {
		const fixes = new Fixes(edits);
		if (fixes.isEmpty() || textDocument.version !== fixes.getDocumentVersion()) {
			return [];
		}
		return fixes.getOverlapFree().map(createTextEdit);
	}
	return [];
}

function setupDocumentsListeners() {
	// The documents manager listen for text document create, change
	// and close on the connection
	documents.listen(connection);
	documents.onDidOpen((event) => {
		resolveSettings(event.document).then((settings) => {
			if (!settings.validate || !TextDocumentSettings.hasLibrary(settings)) {
				return;
			}
			if (settings.format) {
				const uri = URI.parse(event.document.uri);
				const isFile = uri.scheme === 'file';
				const filter: DocumentFilter = isFile
					? { scheme: uri.scheme, pattern: uri.fsPath.replace(/\\/g, '/') }
					: { scheme: uri.scheme, pattern: uri.path };

				const options: DocumentFormattingRegistrationOptions = { documentSelector: [ filter ] };
				if (!isFile) {
					formatterRegistrations.set(event.document.uri, connection.client.register(DocumentFormattingRequest.type, options));
				} else {
					const filePath = getFilePath(uri)!;
					withCLIEngine((cli) => {
						if (!cli.isPathIgnored(filePath)) {
							formatterRegistrations.set(event.document.uri, connection.client.register(DocumentFormattingRequest.type, options));
						}
					}, filePath, settings);
				}
			}
			if (settings.run === 'onSave') {
				messageQueue.addNotificationMessage(ValidateNotification.type, event.document, event.document.version);
			}
		});
	});

	// A text document has changed. Validate the document according the run setting.
	documents.onDidChangeContent((event) => {
		resolveSettings(event.document).then((settings) => {
			if (!settings.validate || settings.run !== 'onType') {
				return;
			}
			messageQueue.addNotificationMessage(ValidateNotification.type, event.document, event.document.version);
		});
	});

	documents.onWillSaveWaitUntil((event) => {
		if (event.reason === TextDocumentSaveReason.AfterDelay) {
			return [];
		}

		const document = event.document;
		return resolveSettings(document).then((settings) => {
			if (!settings.autoFixOnSave) {
				return [];
			}
			// If we validate on save and want to apply fixes on will save
			// we need to validate the file.
			if (settings.run === 'onSave') {
				// Do not queue this since we want to get the fixes as fast as possible.
				return validateSingle(document, false).then(() => getFixes(document));
			} else {
				return getFixes(document);
			}
		});
	});

	// A text document has been saved. Validate the document according the run setting.
	documents.onDidSave((event) => {
		resolveSettings(event.document).then((settings) => {
			if (!settings.validate || settings.run !== 'onSave') {
				return;
			}
			messageQueue.addNotificationMessage(ValidateNotification.type, event.document, event.document.version);
		});
	});

	documents.onDidClose((event) => {
		resolveSettings(event.document).then((settings) => {
			const uri = event.document.uri;
			document2Settings.delete(uri);
			codeActions.delete(uri);
			const unregister = formatterRegistrations.get(event.document.uri);
			if (unregister !== undefined) {
				unregister.then(disposable => disposable.dispose());
				formatterRegistrations.delete(event.document.uri);
			}
			if (settings.validate) {
				connection.sendDiagnostics({ uri: uri, diagnostics: [] });
			}
		});
	});
}

function environmentChanged() {
	document2Settings.clear();
	for (let document of documents.all()) {
		messageQueue.addNotificationMessage(ValidateNotification.type, document, document.version);
	}
}

function trace(message: string, verbose?: string): void {
	connection.tracer.log(message, verbose);
}

connection.onInitialize((params, _cancel, progress) => {
	progress.begin('Initializing ESLint Server');
	const syncKind: TextDocumentSyncKind = (params.initializationOptions && !!params.initializationOptions.incrementalSync) ? TextDocumentSyncKind.Incremental : TextDocumentSyncKind.Full;
	documents = new TextDocuments(TextDocument);
	setupDocumentsListeners();
	progress.done();
	return {
		capabilities: {
			textDocumentSync: {
				openClose: true,
				change: syncKind,
				willSaveWaitUntil: false,
				save: {
					includeText: false
				}
			},
			codeActionProvider: true,
			executeCommandProvider: {
				commands: [
					CommandIds.applySingleFix,
					CommandIds.applySameFixes,
					CommandIds.applyAllFixes,
					CommandIds.applyDisableLine,
					CommandIds.applyDisableFile,
					CommandIds.openRuleDoc,
				]
			}
		}
	};
});

connection.onInitialized(() => {
	connection.client.register(DidChangeConfigurationNotification.type, undefined);
	connection.client.register(DidChangeWorkspaceFoldersNotification.type, undefined);
});

messageQueue.registerNotification(DidChangeConfigurationNotification.type, (_params) => {
	environmentChanged();
});

messageQueue.registerNotification(DidChangeWorkspaceFoldersNotification.type, (_params) => {
	environmentChanged();
});

const singleErrorHandlers: ((error: any, document: TextDocument, library: ESLintModule) => Status | undefined)[] = [
	tryHandleNoConfig,
	tryHandleConfigError,
	tryHandleMissingModule,
	showErrorMessage
];

function validateSingle(document: TextDocument, publishDiagnostics: boolean = true): Promise<void> {
	// We validate document in a queue but open / close documents directly. So we need to deal with the
	// fact that a document might be gone from the server.
	if (!documents.get(document.uri)) {
		return Promise.resolve(undefined);
	}
	return resolveSettings(document).then((settings) => {
		if (!settings.validate || !TextDocumentSettings.hasLibrary(settings)) {
			return;
		}
		try {
			validate(document, settings, publishDiagnostics);
			connection.sendNotification(StatusNotification.type, { state: Status.ok });
		} catch (err) {
			let status = undefined;
			for (let handler of singleErrorHandlers) {
				status = handler(err, document, settings.library);
				if (status) {
					break;
				}
			}
			status = status || Status.error;
			connection.sendNotification(StatusNotification.type, { state: status });
		}
	});
}

function validateMany(documents: TextDocument[]): void {
	documents.forEach(document => {
		messageQueue.addNotificationMessage(ValidateNotification.type, document, document.version);
	});
}

function getMessage(err: any, document: TextDocument): string {
	let result: string | undefined = undefined;
	if (typeof err.message === 'string' || err.message instanceof String) {
		result = <string>err.message;
		result = result.replace(/\r?\n/g, ' ');
		if (/^CLI: /.test(result)) {
			result = result.substr(5);
		}
	} else {
		result = `An unknown error occurred while validating document: ${document.uri}`;
	}
	return result;
}

const ruleDocData: {
	handled: Set<string>;
	urls: Map<string, string>;
} = {
	handled: new Set<string>(),
	urls: new Map<string, string>()
};

interface LintResults {
	[key: string]: any;
}

/**
 * Given a parameter similar to this, we can filter by severity and/or types:
 *
 *   fix: {
 *     severity: 2,
 *     ruleId: ["foo", "bar"]
 *   }
 *
 * Note: the field names are intentionally not validated against a whitelist so
 * that should ESLint expose more fields this extension won't have to be updated.
 */
function makeFixFilter(fix: any = true) {
	if (typeof fix === `object` && fix !== null) {
		const checks = Object.keys(fix).map(field => {
			if (Array.isArray(fix[field])) {
				const accepted = new Set(fix[field]);
				return (lintResults: LintResults) => accepted.has(lintResults[field]);
			} else {
				const accepted = fix[field];
				return (lintResults: LintResults) => lintResults[field] === accepted;
			}
		});

		return (lintResults: LintResults) => {
			return checks.every(check => {
				return check(lintResults);
			});
		};
	} else {
		return () => fix;
	}
}

const validFixTypes = new Set<string>(['problem', 'suggestion', 'layout']);
<<<<<<< HEAD
function validate(document: TextDocument, settings: TextDocumentSettings, publishDiagnostics: boolean = true): void {
	let newOptions: CLIOptions = Object.assign(Object.create(null), settings.options);

	let fixFilter = makeFixFilter(newOptions.fix);
	delete newOptions.fix;

=======
function validate(document: TextDocument, settings: TextDocumentSettings & { library: ESLintModule }, publishDiagnostics: boolean = true): void {
	const newOptions: CLIOptions = Object.assign(Object.create(null), settings.options);
>>>>>>> 7b41bc5d
	let fixTypes: Set<string> | undefined = undefined;
	if (Array.isArray(newOptions.fixTypes) && newOptions.fixTypes.length > 0) {
		fixTypes = new Set();
		for (let item of newOptions.fixTypes) {
			if (validFixTypes.has(item)) {
				fixTypes.add(item);
			}
		}
		if (fixTypes.size === 0) {
			fixTypes = undefined;
		}
	}

<<<<<<< HEAD
	let content = document.getText();
	let uri = document.uri;
	let file = getFilePath(document);
	let cwd = process.cwd();
=======
	const content = document.getText();
	const uri = document.uri;
	const file = getFilePath(document);
	const cwd = process.cwd();
>>>>>>> 7b41bc5d

	try {
		if (file) {
			if (settings.workingDirectory) {
				newOptions.cwd = settings.workingDirectory.directory;
				if (settings.workingDirectory.changeProcessCWD) {
					process.chdir(settings.workingDirectory.directory);
				}
			} else if (settings.workspaceFolder) {
				const workspaceFolderUri = URI.parse(settings.workspaceFolder.uri);
				if (workspaceFolderUri.scheme === 'file') {
					const fsPath = getFileSystemPath(workspaceFolderUri);
					newOptions.cwd = fsPath;
					process.chdir(fsPath);
				}
			} else if (!settings.workspaceFolder && !isUNC(file)) {
				const directory = path.dirname(file);
				if (directory) {
					if (path.isAbsolute(directory)) {
						newOptions.cwd = directory;
					}
				}
			}
		}

		const cli = new settings.library.CLIEngine(newOptions);
		// Clean previously computed code actions.
		codeActions.delete(uri);
		const report: ESLintReport = cli.executeOnText(content, file, true);
		const diagnostics: Diagnostic[] = [];
		if (report && report.results && Array.isArray(report.results) && report.results.length > 0) {
			const docReport = report.results[0];
			if (docReport.messages && Array.isArray(docReport.messages)) {
				docReport.messages.forEach((problem) => {
					if (problem) {
						const isWarning = convertSeverity(problem.severity) === DiagnosticSeverity.Warning;
						if (settings.quiet && isWarning) {
							// Filter out warnings when quiet mode is enabled
							return;
						}
						const diagnostic = makeDiagnostic(problem);
						diagnostics.push(diagnostic);
<<<<<<< HEAD
						if (!settings.autoFix || !fixFilter(problem)) {
							// We don't want to fix problems that don't pass the validation
							return;
						}
						if (fixTypes !== undefined && isFunction(cli.getRules) && problem.ruleId !== undefined && problem.fix !== undefined) {
							let rule = cli.getRules().get(problem.ruleId);
							if (rule !== undefined && fixTypes.has(rule.meta.type)) {
=======
						if (settings.autoFix) {
							if (fixTypes !== undefined && CLIEngine.hasRule(cli) && problem.ruleId !== undefined && problem.fix !== undefined) {
								const rule = cli.getRules().get(problem.ruleId);
								if (RuleData.hasMetaType(rule) && fixTypes.has(rule.meta.type)) {
									recordCodeAction(document, diagnostic, problem);
								}
							} else {
>>>>>>> 7b41bc5d
								recordCodeAction(document, diagnostic, problem);
							}
						} else {
							recordCodeAction(document, diagnostic, problem);
						}
					}
				});
			}
		}
		if (publishDiagnostics) {
			connection.sendDiagnostics({ uri, diagnostics });
		}

		// cache documentation urls for all rules
		if (CLIEngine.hasRule(cli) && !ruleDocData.handled.has(uri)) {
			ruleDocData.handled.add(uri);
			cli.getRules().forEach((rule, key) => {
				if (rule.meta && rule.meta.docs && Is.string(rule.meta.docs.url)) {
					ruleDocData.urls.set(key, rule.meta.docs.url);
				}
			});
		}
	} finally {
		if (cwd !== process.cwd()) {
			process.chdir(cwd);
		}
	}
}

function withCLIEngine<T>(func: (cli: CLIEngine) => T, file: string | undefined, settings: TextDocumentSettings & { library: ESLintModule }, options?: CLIOptions): T {
	const newOptions: CLIOptions = options === undefined
		? Object.assign(Object.create(null), settings.options)
		: Object.assign(Object.create(null), settings.options, options);

	const cwd = process.cwd();
	try {
		if (file) {
			if (settings.workingDirectory) {
				newOptions.cwd = settings.workingDirectory.directory;
				if (settings.workingDirectory.changeProcessCWD) {
					process.chdir(settings.workingDirectory.directory);
				}
			} else if (settings.workspaceFolder) {
				const workspaceFolderUri = URI.parse(settings.workspaceFolder.uri);
				if (workspaceFolderUri.scheme === 'file') {
					const fsPath = getFileSystemPath(workspaceFolderUri);
					newOptions.cwd = fsPath;
					process.chdir(fsPath);
				}
			} else if (!settings.workspaceFolder && !isUNC(file)) {
				const directory = path.dirname(file);
				if (directory) {
					if (path.isAbsolute(directory)) {
						newOptions.cwd = directory;
					}
				}
			}
		}
		const cli = new settings.library.CLIEngine(newOptions);
		return func(cli);
	} finally {
		if (cwd !== process.cwd()) {
			process.chdir(cwd);
		}
	}
}

const noConfigReported: Map<string, ESLintModule> = new Map<string, ESLintModule>();

function isNoConfigFoundError(error: any): boolean {
	const candidate = error as ESLintError;
	return candidate.messageTemplate === 'no-config-found' || candidate.message === 'No ESLint configuration found.';
}

function tryHandleNoConfig(error: any, document: TextDocument, library: ESLintModule): Status | undefined {
	if (!isNoConfigFoundError(error)) {
		return undefined;
	}
	if (!noConfigReported.has(document.uri)) {
		connection.sendRequest(
			NoConfigRequest.type,
			{
				message: getMessage(error, document),
				document: {
					uri: document.uri
				}
			}
		).then(undefined, () => { });
		noConfigReported.set(document.uri, library);
	}
	return Status.warn;
}

const configErrorReported: Map<string, ESLintModule> = new Map<string, ESLintModule>();

function tryHandleConfigError(error: any, document: TextDocument, library: ESLintModule): Status | undefined {
	if (!error.message) {
		return undefined;
	}

	function handleFileName(filename: string): Status {
		if (!configErrorReported.has(filename)) {
			connection.console.error(getMessage(error, document));
			if (!documents.get(URI.file(filename).toString())) {
				connection.window.showInformationMessage(getMessage(error, document));
			}
			configErrorReported.set(filename, library);
		}
		return Status.warn;
	}

	let matches = /Cannot read config file:\s+(.*)\nError:\s+(.*)/.exec(error.message);
	if (matches && matches.length === 3) {
		return handleFileName(matches[1]);
	}

	matches = /(.*):\n\s*Configuration for rule \"(.*)\" is /.exec(error.message);
	if (matches && matches.length === 3) {
		return handleFileName(matches[1]);
	}

	matches = /Cannot find module '([^']*)'\nReferenced from:\s+(.*)/.exec(error.message);
	if (matches && matches.length === 3) {
		return handleFileName(matches[2]);
	}

	return undefined;
}

const missingModuleReported: Map<string, ESLintModule> = new Map<string, ESLintModule>();

function tryHandleMissingModule(error: any, document: TextDocument, library: ESLintModule): Status | undefined {
	if (!error.message) {
		return undefined;
	}

	function handleMissingModule(plugin: string, module: string, error: ESLintError): Status {
		if (!missingModuleReported.has(plugin)) {
			const fsPath = getFilePath(document);
			missingModuleReported.set(plugin, library);
			if (error.messageTemplate === 'plugin-missing') {
				connection.console.error([
					'',
					`${error.message.toString()}`,
					`Happened while validating ${fsPath ? fsPath : document.uri}`,
					`This can happen for a couple of reasons:`,
					`1. The plugin name is spelled incorrectly in an ESLint configuration file (e.g. .eslintrc).`,
					`2. If ESLint is installed globally, then make sure ${module} is installed globally as well.`,
					`3. If ESLint is installed locally, then ${module} isn't installed correctly.`,
					'',
					`Consider running eslint --debug ${fsPath ? fsPath : document.uri} from a terminal to obtain a trace about the configuration files used.`
				].join('\n'));
			} else {
				connection.console.error([
					`${error.message.toString()}`,
					`Happened while validating ${fsPath ? fsPath : document.uri}`
				].join('\n'));
			}
		}
		return Status.warn;
	}

	const matches = /Failed to load plugin (.*): Cannot find module (.*)/.exec(error.message);
	if (matches && matches.length === 3) {
		return handleMissingModule(matches[1], matches[2], error);
	}

	return undefined;
}

function showErrorMessage(error: any, document: TextDocument): Status {
	connection.window.showErrorMessage(`ESLint: ${getMessage(error, document)}. Please see the 'ESLint' output channel for details.`);
	if (Is.string(error.stack)) {
		connection.console.error('ESLint stack trace:');
		connection.console.error(error.stack);
	}
	return Status.error;
}

messageQueue.registerNotification(DidChangeWatchedFilesNotification.type, (params) => {
	// A .eslintrc has change. No smartness here.
	// Simply revalidate all file.
	ruleDocData.handled.clear();
	ruleDocData.urls.clear();
	noConfigReported.clear();
	missingModuleReported.clear();
	params.changes.forEach((change) => {
		const fsPath = getFilePath(change.uri);
		if (fsPath === undefined || fsPath.length === 0 || isUNC(fsPath)) {
			return;
		}
		const dirname = path.dirname(fsPath);
		if (dirname) {
			const library = configErrorReported.get(fsPath);
			if (library !== undefined) {
				const cli = new library.CLIEngine({});
				try {
					cli.executeOnText('', path.join(dirname, '___test___.js'));
					configErrorReported.delete(fsPath);
				} catch (error) {
				}
			}
		}
	});
	validateMany(documents.all());
});

class Fixes {
	constructor (private edits: Map<string, Problem>) {
	}

	public static overlaps(lastEdit: FixableProblem | undefined, newEdit: FixableProblem): boolean {
		return lastEdit !== undefined && lastEdit.edit.range[1] > newEdit.edit.range[0];
	}

	public isEmpty(): boolean {
		return this.edits.size === 0;
	}

	public getDocumentVersion(): number {
		if (this.isEmpty()) {
			throw new Error('No edits recorded.');
		}
		return this.edits.values().next().value.documentVersion;
	}

	public getScoped(diagnostics: Diagnostic[]): Problem[] {
		const result: Problem[] = [];
		for(let diagnostic of diagnostics) {
			const key = computeKey(diagnostic);
			const editInfo = this.edits.get(key);
			if (editInfo) {
				result.push(editInfo);
			}
		}
		return result;
	}

	public getAllSorted(): FixableProblem[] {
		const result: FixableProblem[] = [];
		this.edits.forEach((value) => {
			if (Problem.isFixable(value)) {
				result.push(value);
			}
		});
		return result.sort((a, b) => {
			const d = a.edit.range[0] - b.edit.range[0];
			if (d !== 0) {
				return d;
			}
			if (a.edit.range[1] === 0) {
				return -1;
			}
			if (b.edit.range[1] === 0) {
				return 1;
			}
			return a.edit.range[1] - b.edit.range[1];
		});
	}

	public getOverlapFree(): FixableProblem[] {
		const sorted = this.getAllSorted();
		if (sorted.length <= 1) {
			return sorted;
		}
		const result: FixableProblem[] = [];
		let last: FixableProblem = sorted[0];
		result.push(last);
		for (let i = 1; i < sorted.length; i++) {
			let current = sorted[i];
			if (!Fixes.overlaps(last, current)) {
				result.push(current);
				last = current;
			}
		}
		return result;
	}
}

interface RuleCodeActions {
	fixes: CodeAction[];
	disable?: CodeAction;
	fixAll?: CodeAction;
	disableFile?: CodeAction;
	showDocumentation?: CodeAction;
}

class CodeActionResult {
	private _actions: Map<string, RuleCodeActions>;
	private _fixAll: CodeAction[] | undefined;

	public constructor() {
		this._actions = new Map();
	}

	public get(ruleId: string): RuleCodeActions {
		let result: RuleCodeActions | undefined = this._actions.get(ruleId);
		if (result === undefined) {
			result = { fixes: [] };
			this._actions.set(ruleId, result);
		}
		return result;
	}

	public get fixAll() {
		if (this._fixAll === undefined) {
			this._fixAll = [];
		}
		return this._fixAll;
	}

	public all(): CodeAction[] {
		const result: CodeAction[] = [];
		for (let actions of this._actions.values()) {
			result.push(...actions.fixes);
			if (actions.disable) {
				result.push(actions.disable);
			}
			if (actions.fixAll) {
				result.push(actions.fixAll);
			}
			if (actions.disableFile) {
				result.push(actions.disableFile);
			}
			if (actions.showDocumentation) {
				result.push(actions.showDocumentation);
			}
		}
		if (this._fixAll !== undefined) {
			result.push(...this._fixAll);
		}
		return result;
	}

	public get length(): number {
		let result: number = 0;
		for (let actions of this._actions.values()) {
			result += actions.fixes.length;
		}
		return result;
	}
}

class Changes {

	private readonly values: Map<string, WorkspaceChange>;
	private uri: string | undefined;
	private version: number | undefined;

	constructor() {
		this.values = new Map();
		this.uri = undefined;
		this.version = undefined;
	}

	public clear(textDocument?: TextDocument): void {
		if (textDocument === undefined) {
			this.uri = undefined;
			this.version = undefined;
		} else {
			this.uri = textDocument.uri;
			this.version = textDocument.version;
		}
		this.values.clear();
	}

	public isUsable(uri: string, version: number): boolean {
		return this.uri === uri && this.version === version;
	}

	public set(key: string, change: WorkspaceChange): void {
		this.values.set(key, change);
	}

	public get(key: string): WorkspaceChange | undefined {
		return this.values.get(key);
	}
}

interface CommandParams extends VersionedTextDocumentIdentifier {
	version: number;
	ruleId?: string;
}

namespace CommandParams {
	export function create(textDocument: TextDocument, ruleId?: string): CommandParams {
		return { uri: textDocument.uri, version: textDocument.version, ruleId };
	}
	export function hasRuleId(value: CommandParams): value is CommandParams & { ruleId: string } {
		return value.ruleId !== undefined;
	}
}

const changes = new Changes();
messageQueue.registerRequest(CodeActionRequest.type, (params) => {
	const result: CodeActionResult = new CodeActionResult();
	const uri = params.textDocument.uri;
	const textDocument = documents.get(uri);
	if (textDocument === undefined) {
		changes.clear(textDocument);
		return result.all();
	}

	const problems = codeActions.get(uri);
	if (!problems) {
		return result.all();
	}

	function createCodeAction(title: string, kind: string, commandId: string, arg: CommandParams): CodeAction {
		const command = Command.create(title, commandId, arg);
		const action = CodeAction.create(
			title,
			command,
			kind
		);
		return action;
	}

	function createTextEdit(editInfo: FixableProblem): TextEdit {
		return TextEdit.replace(Range.create(textDocument!.positionAt(editInfo.edit.range[0]), textDocument!.positionAt(editInfo.edit.range[1])), editInfo.edit.text || '');
	}

	function createDisableLineTextEdit(editInfo: Problem, indentationText: string): TextEdit {
		return TextEdit.insert(Position.create(editInfo.line - 1, 0), `${indentationText}// eslint-disable-next-line ${editInfo.ruleId}${EOL}`);
	}

	function createDisableSameLineTextEdit(editInfo: Problem): TextEdit {
		return TextEdit.insert(Position.create(editInfo.line - 1, Number.MAX_VALUE), ` // eslint-disable-line ${editInfo.ruleId}`);
	}

	function createDisableFileTextEdit(editInfo: Problem): TextEdit {
		return TextEdit.insert(Position.create(0, 0), `/* eslint-disable ${editInfo.ruleId} */${EOL}`);
	}

	function getLastEdit(array: FixableProblem[]): FixableProblem | undefined {
		const length = array.length;
		if (length === 0) {
			return undefined;
		}
		return array[length - 1];
	}

	return resolveSettings(textDocument).then((settings) => {
		if (params.context.only !== undefined && settings.codeActionOnSave) {
			result.fixAll.push(createCodeAction(
				`Fix all ESLint auto-fixable problems`,
				params.context.only[0],
				CommandIds.applyAllFixes,
				CommandParams.create(textDocument)
			));
			return result.all();
		}


		const fixes = new Fixes(problems);
		if (fixes.isEmpty()) {
			return result.all();
		}

		let documentVersion: number = -1;
		const allFixableRuleIds: string[] = [];

		for (let editInfo of fixes.getScoped(params.context.diagnostics)) {
			documentVersion = editInfo.documentVersion;
			const ruleId = editInfo.ruleId;
			allFixableRuleIds.push(ruleId);

			if (Problem.isFixable(editInfo)) {
				const workspaceChange = new WorkspaceChange();
				workspaceChange.getTextEditChange({uri, version: documentVersion}).add(createTextEdit(editInfo));
				changes.set(`${CommandIds.applySingleFix}:${ruleId}`, workspaceChange);
				const action = createCodeAction(
					editInfo.label,
					CodeActionKind.QuickFix,
					CommandIds.applySingleFix,
					CommandParams.create(textDocument, ruleId)
				);
				action.isPreferred = true;
				result.get(ruleId).fixes.push(action);
			}

			if (settings.codeAction.disableRuleComment.enable) {
				let workspaceChange = new WorkspaceChange();
				if (settings.codeAction.disableRuleComment.location === 'sameLine') {
					workspaceChange.getTextEditChange({uri, version: documentVersion}).add(createDisableSameLineTextEdit(editInfo));
				} else {
					const lineText = textDocument.getText(Range.create(Position.create(editInfo.line - 1, 0), Position.create(editInfo.line - 1, Number.MAX_VALUE)));
					const matches = /^([ \t]*)/.exec(lineText);
					const indentationText = matches !== null && matches.length > 0 ? matches[1] : '';
					workspaceChange.getTextEditChange({uri, version: documentVersion}).add(createDisableLineTextEdit(editInfo, indentationText));
				}
				changes.set(`${CommandIds.applyDisableLine}:${ruleId}`, workspaceChange);
				result.get(ruleId).disable = createCodeAction(
					`Disable ${ruleId} for this line`,
					CodeActionKind.QuickFix,
					CommandIds.applyDisableLine,
					CommandParams.create(textDocument, ruleId)
				);

				if (result.get(ruleId).disableFile === undefined) {
					workspaceChange = new WorkspaceChange();
					workspaceChange.getTextEditChange({uri, version: documentVersion}).add(createDisableFileTextEdit(editInfo));
					changes.set(`${CommandIds.applyDisableFile}:${ruleId}`, workspaceChange);
					result.get(ruleId).disableFile = createCodeAction(
						`Disable ${ruleId} for the entire file`,
						CodeActionKind.QuickFix,
						CommandIds.applyDisableFile,
						CommandParams.create(textDocument, ruleId)
					);
				}
			}

			if (settings.codeAction.showDocumentation.enable && result.get(ruleId).showDocumentation === undefined) {
				if (ruleDocData.urls.has(ruleId)) {
					result.get(ruleId).showDocumentation = createCodeAction(
						`Show documentation for ${ruleId}`,
						CodeActionKind.QuickFix,
						CommandIds.openRuleDoc,
						CommandParams.create(textDocument, ruleId)
					);
				}
			}
		}

		if (result.length > 0) {
			const sameProblems: Map<string, FixableProblem[]> = new Map<string, FixableProblem[]>(allFixableRuleIds.map<[string, FixableProblem[]]>(s => [s, []]));

			for (let editInfo of fixes.getAllSorted()) {
				if (documentVersion === -1) {
					documentVersion = editInfo.documentVersion;
				}
				if (sameProblems.has(editInfo.ruleId)) {
					const same = sameProblems.get(editInfo.ruleId)!;
					if (!Fixes.overlaps(getLastEdit(same), editInfo)) {
						same.push(editInfo);
					}
				}
			}
			sameProblems.forEach((same, ruleId) => {
				if (same.length > 1) {
					const sameFixes: WorkspaceChange = new WorkspaceChange();
					const sameTextChange = sameFixes.getTextEditChange({uri, version: documentVersion});
					same.map(createTextEdit).forEach(edit => sameTextChange.add(edit));
					changes.set(CommandIds.applySameFixes, sameFixes);
					result.get(ruleId).fixAll = createCodeAction(
						`Fix all ${ruleId} problems`,
						CodeActionKind.QuickFix,
						CommandIds.applySameFixes,
						CommandParams.create(textDocument)
					);
				}
			});
			result.fixAll.push(createCodeAction(
				`Fix all auto-fixable problems`,
				CodeActionKind.QuickFix,
				CommandIds.applyAllFixes,
				CommandParams.create(textDocument)
			));
		}
		return result.all();
	});
}, (params): number | undefined => {
	const document = documents.get(params.textDocument.uri);
	return document !== undefined ? document.version : undefined;
});

function computeAllFixes(identifier: VersionedTextDocumentIdentifier): Promise<TextEdit[]> | undefined {
	const uri = identifier.uri;
	const textDocument = documents.get(uri)!;
	if (textDocument === undefined || identifier.version !== textDocument.version) {
		return undefined;
	}

	return resolveSettings(textDocument).then((settings) => {
		if (!settings.validate || !settings.format || !TextDocumentSettings.hasLibrary(settings)) {
			return [];
		}
		const filePath = getFilePath(textDocument);
		return withCLIEngine((cli) => {
			const content = textDocument.getText();
			const report = cli.executeOnText(content, filePath);
			const result: TextEdit[] = [];
			if (Array.isArray(report.results) && report.results.length === 1 && report.results[0].output !== undefined) {
				const formatted = report.results[0].output;
				const diffs = stringDiff(content, formatted, true);
				for (let diff of diffs) {
					result.push({
						range: {
							start: textDocument.positionAt(diff.originalStart),
							end: textDocument.positionAt(diff.originalStart + diff.originalLength)
						},
						newText: formatted.substr(diff.modifiedStart, diff.modifiedLength)
					});
				}
			}
			return result;
		}, filePath, settings, { fix: true });
	});
}

messageQueue.registerRequest(ExecuteCommandRequest.type, async (params) => {
	let workspaceChange: WorkspaceChange | undefined;
	const commandParams: CommandParams = params.arguments![0];
	if (params.command === CommandIds.applyAllFixes ) {
		const edits = await computeAllFixes(commandParams);
		if (edits !== undefined) {
			workspaceChange = new WorkspaceChange();
			const textChange = workspaceChange.getTextEditChange(commandParams);
			edits.forEach(edit => textChange.add(edit));
		}
	} else {
		if ([CommandIds.applySingleFix, CommandIds.applyDisableLine, CommandIds.applyDisableFile].indexOf(params.command) !== -1) {
			workspaceChange = changes.get(`${params.command}:${commandParams.ruleId}`);
		} else if (params.command === CommandIds.openRuleDoc && CommandParams.hasRuleId(commandParams)) {
			const url = ruleDocData.urls.get(commandParams.ruleId);
			if (url) {
				connection.sendRequest(OpenESLintDocRequest.type, { url });
			}
		} else {
			workspaceChange = changes.get(params.command);
		}
	}

	if (workspaceChange === undefined) {
		return {};
	}
	return connection.workspace.applyEdit(workspaceChange.edit).then((response) => {
		if (!response.applied) {
			connection.console.error(`Failed to apply command: ${params.command}`);
		}
		return {};
	}, () => {
		connection.console.error(`Failed to apply command: ${params.command}`);
	});
}, (params): number | undefined => {
	const commandParam: CommandParams = params.arguments![0];
	if (changes.isUsable(commandParam.uri, commandParam.version)) {
		return commandParam.version;
	} else {
		return undefined;
	}
});


messageQueue.registerRequest(DocumentFormattingRequest.type, (params) => {
	const textDocument = documents.get(params.textDocument.uri);
	if (textDocument === undefined) {
		return [];
	}
	return resolveSettings(textDocument).then((settings) => {
		if (!settings.validate || !settings.format || !TextDocumentSettings.hasLibrary(settings)) {
			return [];
		}
		const filePath = getFilePath(textDocument);
		return withCLIEngine((cli) => {
			const content = textDocument.getText();
			const report = cli.executeOnText(content, filePath);
			const result: TextEdit[] = [];
			if (Array.isArray(report.results) && report.results.length === 1 && report.results[0].output !== undefined) {
				const formatted = report.results[0].output;
				const diffs = stringDiff(content, formatted, true);
				for (let diff of diffs) {
					result.push({
						range: {
							start: textDocument.positionAt(diff.originalStart),
							end: textDocument.positionAt(diff.originalStart + diff.originalLength)
						},
						newText: formatted.substr(diff.modifiedStart, diff.modifiedLength)
					});
				}
			}
			return result;
		}, filePath, settings, { fix: true });
	});
}, (params) => {
	const document = documents.get(params.textDocument.uri);
	return document !== undefined ? document.version : undefined;
});
connection.listen();
<|MERGE_RESOLUTION|>--- conflicted
+++ resolved
@@ -948,17 +948,12 @@
 }
 
 const validFixTypes = new Set<string>(['problem', 'suggestion', 'layout']);
-<<<<<<< HEAD
-function validate(document: TextDocument, settings: TextDocumentSettings, publishDiagnostics: boolean = true): void {
-	let newOptions: CLIOptions = Object.assign(Object.create(null), settings.options);
-
-	let fixFilter = makeFixFilter(newOptions.fix);
-	delete newOptions.fix;
-
-=======
 function validate(document: TextDocument, settings: TextDocumentSettings & { library: ESLintModule }, publishDiagnostics: boolean = true): void {
 	const newOptions: CLIOptions = Object.assign(Object.create(null), settings.options);
->>>>>>> 7b41bc5d
+
+  const fixFilter = makeFixFilter(newOptions.fix);
+	delete newOptions.fix;
+
 	let fixTypes: Set<string> | undefined = undefined;
 	if (Array.isArray(newOptions.fixTypes) && newOptions.fixTypes.length > 0) {
 		fixTypes = new Set();
@@ -972,17 +967,10 @@
 		}
 	}
 
-<<<<<<< HEAD
-	let content = document.getText();
-	let uri = document.uri;
-	let file = getFilePath(document);
-	let cwd = process.cwd();
-=======
 	const content = document.getText();
 	const uri = document.uri;
 	const file = getFilePath(document);
 	const cwd = process.cwd();
->>>>>>> 7b41bc5d
 
 	try {
 		if (file) {
@@ -1025,23 +1013,13 @@
 						}
 						const diagnostic = makeDiagnostic(problem);
 						diagnostics.push(diagnostic);
-<<<<<<< HEAD
 						if (!settings.autoFix || !fixFilter(problem)) {
 							// We don't want to fix problems that don't pass the validation
 							return;
 						}
 						if (fixTypes !== undefined && isFunction(cli.getRules) && problem.ruleId !== undefined && problem.fix !== undefined) {
-							let rule = cli.getRules().get(problem.ruleId);
-							if (rule !== undefined && fixTypes.has(rule.meta.type)) {
-=======
-						if (settings.autoFix) {
-							if (fixTypes !== undefined && CLIEngine.hasRule(cli) && problem.ruleId !== undefined && problem.fix !== undefined) {
-								const rule = cli.getRules().get(problem.ruleId);
-								if (RuleData.hasMetaType(rule) && fixTypes.has(rule.meta.type)) {
-									recordCodeAction(document, diagnostic, problem);
-								}
-							} else {
->>>>>>> 7b41bc5d
+							const rule = cli.getRules().get(problem.ruleId);
+              if (RuleData.hasMetaType(rule) && fixTypes.has(rule.meta.type)) {
 								recordCodeAction(document, diagnostic, problem);
 							}
 						} else {
@@ -1720,4 +1698,4 @@
 	const document = documents.get(params.textDocument.uri);
 	return document !== undefined ? document.version : undefined;
 });
-connection.listen();
+connection.listen();