--- conflicted
+++ resolved
@@ -1,1342 +1,1306 @@
-/* --------------------------------------------------------------------------------------------
- * Copyright (c) Microsoft Corporation. All rights reserved.
- * Licensed under the MIT License. See License.txt in the project root for license information.
- * ------------------------------------------------------------------------------------------ */
-'use strict';
-
-import {
-	createConnection, IConnection,
-	ResponseError, RequestType, NotificationType, ErrorCodes,
-	RequestHandler, NotificationHandler,
-	Diagnostic, DiagnosticSeverity, Range, Files, CancellationToken,
-	TextDocuments, TextDocument, TextDocumentSyncKind, TextEdit, TextDocumentIdentifier, TextDocumentSaveReason,
-	Command, WorkspaceChange,
-	CodeActionRequest, VersionedTextDocumentIdentifier,
-	ExecuteCommandRequest, DidChangeWatchedFilesNotification, DidChangeConfigurationNotification,
-	WorkspaceFolder, DidChangeWorkspaceFoldersNotification, CodeAction, CodeActionKind, Position
-} from 'vscode-languageserver';
-
-import URI from 'vscode-uri';
-import * as path from 'path';
-import { execSync } from 'child_process';
-import { EOL } from 'os';
-import { isFunction } from 'util';
-
-namespace Is {
-	const toString = Object.prototype.toString;
-
-	export function boolean(value: any): value is boolean {
-		return value === true || value === false;
-	}
-
-	export function string(value: any): value is string {
-		return toString.call(value) === '[object String]';
-	}
-}
-
-namespace CommandIds {
-	export const applySingleFix: string = 'eslint.applySingleFix';
-	export const applySameFixes: string = 'eslint.applySameFixes';
-	export const applyAllFixes: string = 'eslint.applyAllFixes';
-	export const applyAutoFix: string = 'eslint.applyAutoFix';
-	export const applyDisableLine: string = 'eslint.applyDisableLine';
-	export const applyDisableFile: string = 'eslint.applyDisableFile';
-	export const openRuleDoc: string = 'eslint.openRuleDoc';
-}
-
-interface ESLintError extends Error {
-	messageTemplate?: string;
-	messageData?: {
-		pluginName?: string;
-	};
-}
-
-enum Status {
-	ok = 1,
-	warn = 2,
-	error = 3
-}
-
-interface StatusParams {
-	state: Status;
-}
-
-namespace StatusNotification {
-	export const type = new NotificationType<StatusParams, void>('eslint/status');
-}
-
-interface NoConfigParams {
-	message: string;
-	document: TextDocumentIdentifier;
-}
-
-interface NoConfigResult {
-}
-
-namespace NoConfigRequest {
-	export const type = new RequestType<NoConfigParams, NoConfigResult, void, void>('eslint/noConfig');
-}
-
-interface NoESLintLibraryParams {
-	source: TextDocumentIdentifier;
-}
-
-interface NoESLintLibraryResult {
-}
-
-namespace NoESLintLibraryRequest {
-	export const type = new RequestType<NoESLintLibraryParams, NoESLintLibraryResult, void, void>('eslint/noLibrary');
-}
-
-interface OpenESLintDocParams {
-	url: string;
-}
-
-interface OpenESLintDocResult {
-
-}
-
-namespace OpenESLintDocRequest {
-	export const type = new RequestType<OpenESLintDocParams, OpenESLintDocResult, void, void>('eslint/openDoc');
-}
-
-type RunValues = 'onType' | 'onSave';
-
-interface DirectoryItem {
-	directory: string;
-	changeProcessCWD?: boolean;
-}
-
-namespace DirectoryItem {
-	export function is(item: any): item is DirectoryItem {
-		let candidate = item as DirectoryItem;
-		return candidate && Is.string(candidate.directory) && (Is.boolean(candidate.changeProcessCWD) || candidate.changeProcessCWD === void 0);
-	}
-}
-
-<<<<<<< HEAD
-interface SuppressCodeActionSettings {
-	enable: boolean;
-	location: 'newLine' | 'sameLine'
-}
-=======
-type PackageManagers = 'npm' | 'yarn' | 'pnpm';
->>>>>>> e02bc3bc
-
-interface TextDocumentSettings {
-	validate: boolean;
-	packageManager: PackageManagers;
-	autoFix: boolean;
-	autoFixOnSave: boolean;
-	options: any | undefined;
-	run: RunValues;
-	nodePath: string | undefined;
-	workspaceFolder: WorkspaceFolder | undefined;
-	workingDirectory: DirectoryItem | undefined;
-	library: ESLintModule | undefined;
-	resolvedGlobalPackageManagerPath: string | undefined;
-	suppressCodeAction: SuppressCodeActionSettings;
-	documentationCodeAction: { enable: boolean };
-}
-
-interface ESLintAutoFixEdit {
-	range: [number, number];
-	text: string;
-}
-
-interface ESLintProblem {
-	line: number;
-	column: number;
-	endLine?: number;
-	endColumn?: number;
-	severity: number;
-	ruleId: string;
-	message: string;
-	fix?: ESLintAutoFixEdit;
-}
-
-interface ESLintDocumentReport {
-	filePath: string;
-	errorCount: number;
-	warningCount: number;
-	messages: ESLintProblem[];
-	output?: string;
-}
-
-interface ESLintReport {
-	errorCount: number;
-	warningCount: number;
-	results: ESLintDocumentReport[];
-}
-
-interface CLIOptions {
-	cwd?: string;
-}
-
-// { meta: { docs: [Object], schema: [Array] }, create: [Function: create] }
-interface RuleData {
-	meta?: {
-		docs?: {
-			url?: string;
-		};
-	};
-}
-
-interface CLIEngine {
-	executeOnText(content: string, file?:string): ESLintReport;
-	// This is only available from v4.15.0 forward
-	getRules?(): Map<string, RuleData>;
-}
-
-interface CLIEngineConstructor {
-	new (options: CLIOptions): CLIEngine;
-}
-
-
-interface ESLintModule {
-	CLIEngine: CLIEngineConstructor;
-}
-
-function makeDiagnostic(problem: ESLintProblem): Diagnostic {
-	let message = problem.message;
-	let startLine = Math.max(0, problem.line - 1);
-	let startChar = Math.max(0, problem.column - 1);
-	let endLine = problem.endLine != null ? Math.max(0, problem.endLine - 1) : startLine;
-	let endChar = problem.endColumn != null ? Math.max(0, problem.endColumn - 1) : startChar;
-	return {
-		message: message,
-		severity: convertSeverity(problem.severity),
-		source: 'eslint',
-		range: {
-			start: { line: startLine, character: startChar },
-			end: { line: endLine, character: endChar }
-		},
-		code: problem.ruleId
-	};
-}
-
-interface FixableProblem {
-	label: string;
-	documentVersion: number;
-	ruleId: string;
-	line: number;
-	edit?: ESLintAutoFixEdit;
-}
-
-function computeKey(diagnostic: Diagnostic): string {
-	let range = diagnostic.range;
-	return `[${range.start.line},${range.start.character},${range.end.line},${range.end.character}]-${diagnostic.code}`;
-}
-
-let codeActions: Map<string, Map<string, FixableProblem>> = new Map<string, Map<string, FixableProblem>>();
-function recordCodeAction(document: TextDocument, diagnostic: Diagnostic, problem: ESLintProblem): void {
-	if (!problem.ruleId) {
-		return;
-	}
-	let uri = document.uri;
-	let edits: Map<string, FixableProblem> = codeActions.get(uri);
-	if (!edits) {
-		edits = new Map<string, FixableProblem>();
-		codeActions.set(uri, edits);
-	}
-	edits.set(computeKey(diagnostic), { label: `Fix this ${problem.ruleId} problem`, documentVersion: document.version, ruleId: problem.ruleId, edit: problem.fix, line: problem.line });
-}
-
-function convertSeverity(severity: number): DiagnosticSeverity {
-	switch (severity) {
-		// Eslint 1 is warning
-		case 1:
-			return DiagnosticSeverity.Warning;
-		case 2:
-			return DiagnosticSeverity.Error;
-		default:
-			return DiagnosticSeverity.Error;
-	}
-}
-
-const enum CharCode {
-	/**
-	 * The `\` character.
-	 */
-	Backslash = 92,
-}
-
-/**
- * Check if the path follows this pattern: `\\hostname\sharename`.
- *
- * @see https://msdn.microsoft.com/en-us/library/gg465305.aspx
- * @return A boolean indication if the path is a UNC path, on none-windows
- * always false.
- */
-function isUNC(path: string): boolean {
-	if (process.platform !== 'win32') {
-		// UNC is a windows concept
-		return false;
-	}
-
-	if (!path || path.length < 5) {
-		// at least \\a\b
-		return false;
-	}
-
-	let code = path.charCodeAt(0);
-	if (code !== CharCode.Backslash) {
-		return false;
-	}
-	code = path.charCodeAt(1);
-	if (code !== CharCode.Backslash) {
-		return false;
-	}
-	let pos = 2;
-	let start = pos;
-	for (; pos < path.length; pos++) {
-		code = path.charCodeAt(pos);
-		if (code === CharCode.Backslash) {
-			break;
-		}
-	}
-	if (start === pos) {
-		return false;
-	}
-	code = path.charCodeAt(pos + 1);
-	if (isNaN(code) || code === CharCode.Backslash) {
-		return false;
-	}
-	return true;
-}
-
-function getFileSystemPath(uri: URI): string {
-	let result = uri.fsPath;
-	if (process.platform === 'win32' && result.length >= 2 && result[1] === ':') {
-		// Node by default uses an upper case drive letter and ESLint uses
-		// === to compare paths which results in the equal check failing
-		// if the drive letter is lower case in th URI. Ensure upper case.
-		return result[0].toUpperCase() + result.substr(1);
-	} else {
-		return result;
-	}
-}
-
-
-function getFilePath(documentOrUri: string | TextDocument): string {
-	if (!documentOrUri) {
-		return undefined;
-	}
-	let uri = Is.string(documentOrUri) ? URI.parse(documentOrUri) : URI.parse(documentOrUri.uri);
-	if (uri.scheme !== 'file') {
-		return undefined;
-	}
-	return getFileSystemPath(uri);
-}
-
-const exitCalled = new NotificationType<[number, string], void>('eslint/exitCalled');
-
-const nodeExit = process.exit;
-process.exit = ((code?: number): void => {
-	let stack = new Error('stack');
-	connection.sendNotification(exitCalled, [code ? code : 0, stack.stack]);
-	setTimeout(() => {
-		nodeExit(code);
-	}, 1000);
-}) as any;
-process.on('uncaughtException', (error: any) => {
-	let message: string;
-	if (error) {
-		if (typeof error.stack === 'string') {
-			message = error.stack;
-		} else if (typeof error.message === 'string') {
-			message = error.message;
-		} else if (typeof error === 'string') {
-			message = error;
-		}
-		if (!message) {
-			try {
-				message = JSON.stringify(error, undefined, 4);
-			} catch (e) {
-				// Should not happen.
-			}
-		}
-	}
-	console.error('Uncaught exception received.');
-	if (message) {
-		console.error(message);
-	}
-});
-
-let connection = createConnection();
-connection.console.info(`ESLint server running in node ${process.version}`);
-let documents: TextDocuments = new TextDocuments();
-
-const _globalPaths: { [key: string]: { cache: string; get(): string; } } = {
-	yarn: {
-		cache: undefined,
-		get(): string {
-			return Files.resolveGlobalYarnPath(trace);
-		}
-	},
-	npm: {
-		cache: undefined,
-		get(): string {
-			return Files.resolveGlobalNodePath(trace);
-		}
-	},
-	pnpm: {
-		cache: undefined,
-		get(): string {
-			const pnpmPath = execSync('pnpm root -g').toString().trim();
-			return pnpmPath;
-		}
-	}
-};
-
-function globalPathGet(packageManager: PackageManagers): string {
-	const pm = _globalPaths[packageManager];
-	if (pm) {
-		if (pm.cache === undefined) {
-			pm.cache = pm.get();
-		}
-		return pm.cache;
-	}
-	return undefined;
-}
-let path2Library: Map<string, ESLintModule> = new Map<string, ESLintModule>();
-let document2Settings: Map<string, Thenable<TextDocumentSettings>> = new Map<string, Thenable<TextDocumentSettings>>();
-
-function resolveSettings(document: TextDocument): Thenable<TextDocumentSettings> {
-	let uri = document.uri;
-	let resultPromise = document2Settings.get(uri);
-	if (resultPromise) {
-		return resultPromise;
-	}
-	resultPromise = connection.workspace.getConfiguration({ scopeUri: uri, section: '' }).then((settings: TextDocumentSettings) => {
-		settings.resolvedGlobalPackageManagerPath = globalPathGet(settings.packageManager);
-		let uri = URI.parse(document.uri);
-		let promise: Thenable<string>;
-		if (uri.scheme === 'file') {
-			let file = uri.fsPath;
-			let directory = path.dirname(file);
-			if (settings.nodePath) {
-				let nodePath = settings.nodePath;
-				if (!path.isAbsolute(nodePath) && settings.workspaceFolder !== void 0) {
-					let uri = URI.parse(settings.workspaceFolder.uri);
-					if (uri.scheme === 'file') {
-						nodePath = path.join(uri.fsPath, nodePath);
-					}
-				}
-				promise = Files.resolve('eslint', nodePath, nodePath, trace).then<string, string>(undefined, () => {
-					return Files.resolve('eslint', settings.resolvedGlobalPackageManagerPath, directory, trace);
-				});
-			} else {
-				promise = Files.resolve('eslint', settings.resolvedGlobalPackageManagerPath, directory, trace);
-			}
-		} else {
-			promise = Files.resolve('eslint', settings.resolvedGlobalPackageManagerPath, settings.workspaceFolder ? settings.workspaceFolder.uri : undefined, trace);
-		}
-		return promise.then((path) => {
-			let library = path2Library.get(path);
-			if (!library) {
-				library = require(path);
-				if (!library.CLIEngine) {
-					settings.validate = false;
-					connection.console.error(`The eslint library loaded from ${path} doesn\'t export a CLIEngine. You need at least eslint@1.0.0`);
-				} else {
-					connection.console.info(`ESLint library loaded from: ${path}`);
-					settings.library = library;
-				}
-				path2Library.set(path, library);
-			} else {
-				settings.library = library;
-			}
-			return settings;
-		}, () => {
-			settings.validate = false;
-			connection.sendRequest(NoESLintLibraryRequest.type, { source: { uri: document.uri } });
-			return settings;
-		});
-	});
-	document2Settings.set(uri, resultPromise);
-	return resultPromise;
-}
-
-interface Request<P, R> {
-	method: string;
-	params: P;
-	documentVersion: number | undefined;
-	resolve: (value: R | Thenable<R>) => void | undefined;
-	reject: (error: any) => void | undefined;
-	token: CancellationToken | undefined;
-}
-
-namespace Request {
-	export function is(value: any): value is Request<any, any> {
-		let candidate: Request<any, any> = value;
-		return candidate && !!candidate.token && !!candidate.resolve && !!candidate.reject;
-	}
-}
-
-interface Notification<P> {
-	method: string;
-	params: P;
-	documentVersion: number;
-}
-
-type Message<P, R> = Notification<P> | Request<P, R>;
-
-interface VersionProvider<P> {
-	(params: P): number;
-}
-
-namespace Thenable {
-	export function is<T>(value: any): value is Thenable<T> {
-		let candidate: Thenable<T> = value;
-		return candidate && typeof candidate.then === 'function';
-	}
-}
-
-class BufferedMessageQueue {
-
-	private queue: Message<any, any>[];
-	private requestHandlers: Map<string, {handler: RequestHandler<any, any, any>, versionProvider?: VersionProvider<any>}>;
-	private notificationHandlers: Map<string, {handler: NotificationHandler<any>, versionProvider?: VersionProvider<any>}>;
-	private timer: NodeJS.Timer | undefined;
-
-	constructor(private connection: IConnection) {
-		this.queue = [];
-		this.requestHandlers = new Map();
-		this.notificationHandlers = new Map();
-	}
-
-	public registerRequest<P, R, E, RO>(type: RequestType<P, R, E, RO>, handler: RequestHandler<P, R, E>, versionProvider?: VersionProvider<P>): void {
-		this.connection.onRequest(type, (params, token) => {
-			return new Promise<R>((resolve, reject) => {
-				this.queue.push({
-					method: type.method,
-					params: params,
-					documentVersion: versionProvider ? versionProvider(params) : undefined,
-					resolve: resolve,
-					reject: reject,
-					token: token
-				});
-				this.trigger();
-			});
-		});
-		this.requestHandlers.set(type.method, { handler, versionProvider });
-	}
-
-	public registerNotification<P, RO>(type: NotificationType<P, RO>, handler: NotificationHandler<P>, versionProvider?: (params: P) => number): void {
-		connection.onNotification(type, (params) => {
-			this.queue.push({
-				method: type.method,
-				params: params,
-				documentVersion: versionProvider ? versionProvider(params) : undefined,
-			});
-			this.trigger();
-		});
-		this.notificationHandlers.set(type.method, { handler, versionProvider });
-	}
-
-	public addNotificationMessage<P, RO>(type: NotificationType<P, RO>, params: P, version: number) {
-		this.queue.push({
-			method: type.method,
-			params,
-			documentVersion: version
-		});
-		this.trigger();
-	}
-
-	public onNotification<P, RO>(type: NotificationType<P, RO>, handler: NotificationHandler<P>, versionProvider?: (params: P) => number): void {
-		this.notificationHandlers.set(type.method, { handler, versionProvider });
-	}
-
-	private trigger(): void {
-		if (this.timer || this.queue.length === 0) {
-			return;
-		}
-		this.timer = setImmediate(() => {
-			this.timer = undefined;
-			this.processQueue();
-		});
-	}
-
-	private processQueue(): void {
-		let message = this.queue.shift();
-		if (!message) {
-			return;
-		}
-		if (Request.is(message)) {
-			let requestMessage = message;
-			if (requestMessage.token.isCancellationRequested) {
-				requestMessage.reject(new ResponseError(ErrorCodes.RequestCancelled, 'Request got cancelled'));
-				return;
-			}
-			let elem = this.requestHandlers.get(requestMessage.method);
-			if (elem.versionProvider && requestMessage.documentVersion !== void 0 && requestMessage.documentVersion !== elem.versionProvider(requestMessage.params)) {
-				requestMessage.reject(new ResponseError(ErrorCodes.RequestCancelled, 'Request got cancelled'));
-				return;
-			}
-			let result = elem.handler(requestMessage.params, requestMessage.token);
-			if (Thenable.is(result)) {
-				result.then((value) => {
-					requestMessage.resolve(value);
-				}, (error) => {
-					requestMessage.reject(error);
-				});
-			} else {
-				requestMessage.resolve(result);
-			}
-		} else {
-			let notificationMessage = message;
-			let elem = this.notificationHandlers.get(notificationMessage.method);
-			if (elem.versionProvider && notificationMessage.documentVersion !== void 0 && notificationMessage.documentVersion !== elem.versionProvider(notificationMessage.params)) {
-				return;
-			}
-			elem.handler(notificationMessage.params);
-		}
-		this.trigger();
-	}
-}
-
-let messageQueue: BufferedMessageQueue = new BufferedMessageQueue(connection);
-
-namespace ValidateNotification {
-	export const type: NotificationType<TextDocument, void> = new NotificationType<TextDocument, void>('eslint/validate');
-}
-
-messageQueue.onNotification(ValidateNotification.type, (document) => {
-	validateSingle(document, true);
-}, (document): number => {
-	return document.version;
-});
-
-// The documents manager listen for text document create, change
-// and close on the connection
-documents.listen(connection);
-documents.onDidOpen((event) => {
-	resolveSettings(event.document).then((settings) => {
-		if (!settings.validate) {
-			return;
-		}
-		if (settings.run === 'onSave') {
-			messageQueue.addNotificationMessage(ValidateNotification.type, event.document, event.document.version);
-		}
-	});
-});
-
-// A text document has changed. Validate the document according the run setting.
-documents.onDidChangeContent((event) => {
-	resolveSettings(event.document).then((settings) => {
-		if (!settings.validate || settings.run !== 'onType') {
-			return;
-		}
-		messageQueue.addNotificationMessage(ValidateNotification.type, event.document, event.document.version);
-	});
-});
-
-function getFixes(textDocument: TextDocument): TextEdit[] {
-	let uri = textDocument.uri;
-	let edits = codeActions.get(uri);
-	function createTextEdit(editInfo: FixableProblem): TextEdit {
-		return TextEdit.replace(Range.create(textDocument.positionAt(editInfo.edit.range[0]), textDocument.positionAt(editInfo.edit.range[1])), editInfo.edit.text || '');
-	}
-	if (edits) {
-		let fixes = new Fixes(edits);
-		if (fixes.isEmpty() || textDocument.version !== fixes.getDocumentVersion()) {
-			return [];
-		}
-		return fixes.getOverlapFree().filter(fix => !!fix.edit).map(createTextEdit);
-	}
-	return [];
-}
-
-documents.onWillSaveWaitUntil((event) => {
-	if (event.reason === TextDocumentSaveReason.AfterDelay) {
-		return [];
-	}
-
-	let document = event.document;
-	return resolveSettings(document).then((settings) => {
-		if (!settings.autoFixOnSave) {
-			return [];
-		}
-		// If we validate on save and want to apply fixes on will save
-		// we need to validate the file.
-		if (settings.run === 'onSave') {
-			// Do not queue this since we want to get the fixes as fast as possible.
-			return validateSingle(document, false).then(() => getFixes(document));
-		} else {
-			return getFixes(document);
-		}
-	});
-});
-
-// A text document has been saved. Validate the document according the run setting.
-documents.onDidSave((event) => {
-	resolveSettings(event.document).then((settings) => {
-		if (!settings.validate || settings.run !== 'onSave') {
-			return;
-		}
-		messageQueue.addNotificationMessage(ValidateNotification.type, event.document, event.document.version);
-	});
-});
-
-documents.onDidClose((event) => {
-	resolveSettings(event.document).then((settings) => {
-		let uri = event.document.uri;
-		document2Settings.delete(uri);
-		codeActions.delete(uri);
-		if (settings.validate) {
-			connection.sendDiagnostics({ uri: uri, diagnostics: [] });
-		}
-	});
-});
-
-function environmentChanged() {
-	document2Settings.clear();
-	for (let document of documents.all()) {
-		messageQueue.addNotificationMessage(ValidateNotification.type, document, document.version);
-	}
-}
-
-function trace(message: string, verbose?: string): void {
-	connection.tracer.log(message, verbose);
-}
-
-connection.onInitialize((_params) => {
-	return {
-		capabilities: {
-			textDocumentSync: {
-				openClose: true,
-				change: TextDocumentSyncKind.Full,
-				willSaveWaitUntil: true,
-				save: {
-					includeText: false
-				}
-			},
-			codeActionProvider: true,
-			executeCommandProvider: {
-				commands: [
-					CommandIds.applySingleFix,
-					CommandIds.applySameFixes,
-					CommandIds.applyAllFixes,
-					CommandIds.applyAutoFix,
-					CommandIds.applyDisableLine,
-					CommandIds.applyDisableFile,
-					CommandIds.openRuleDoc,
-				]
-			}
-		}
-	};
-});
-
-connection.onInitialized(() => {
-	connection.client.register(DidChangeConfigurationNotification.type, undefined);
-	connection.client.register(DidChangeWorkspaceFoldersNotification.type, undefined);
-});
-
-messageQueue.registerNotification(DidChangeConfigurationNotification.type, (_params) => {
-	environmentChanged();
-});
-
-messageQueue.registerNotification(DidChangeWorkspaceFoldersNotification.type, (_params) => {
-	environmentChanged();
-});
-
-const singleErrorHandlers: ((error: any, document: TextDocument, library: ESLintModule) => Status)[] = [
-	tryHandleNoConfig,
-	tryHandleConfigError,
-	tryHandleMissingModule,
-	showErrorMessage
-];
-
-function validateSingle(document: TextDocument, publishDiagnostics: boolean = true): Thenable<void> {
-	// We validate document in a queue but open / close documents directly. So we need to deal with the
-	// fact that a document might be gone from the server.
-	if (!documents.get(document.uri)) {
-		return Promise.resolve(undefined);
-	}
-	return resolveSettings(document).then((settings) => {
-		if (!settings.validate) {
-			return;
-		}
-		try {
-			validate(document, settings, publishDiagnostics);
-			connection.sendNotification(StatusNotification.type, { state: Status.ok });
-		} catch (err) {
-			let status = undefined;
-			for (let handler of singleErrorHandlers) {
-				status = handler(err, document, settings.library);
-				if (status) {
-					break;
-				}
-			}
-			status = status || Status.error;
-			connection.sendNotification(StatusNotification.type, { state: status });
-		}
-	});
-}
-
-function validateMany(documents: TextDocument[]): void {
-	documents.forEach(document => {
-		messageQueue.addNotificationMessage(ValidateNotification.type, document, document.version);
-	});
-}
-
-function getMessage(err: any, document: TextDocument): string {
-	let result: string = null;
-	if (typeof err.message === 'string' || err.message instanceof String) {
-		result = <string>err.message;
-		result = result.replace(/\r?\n/g, ' ');
-		if (/^CLI: /.test(result)) {
-			result = result.substr(5);
-		}
-	} else {
-		result = `An unknown error occurred while validating document: ${document.uri}`;
-	}
-	return result;
-}
-
-let ruleDocData: {
-	handled: Set<string>;
-	urls: Map<string, string>;
-} = {
-	handled: new Set<string>(),
-	urls: new Map<string, string>()
-};
-
-function validate(document: TextDocument, settings: TextDocumentSettings, publishDiagnostics: boolean = true): void {
-	let newOptions: CLIOptions = Object.assign(Object.create(null), settings.options);
-	let content = document.getText();
-	let uri = document.uri;
-	let file = getFilePath(document);
-	let cwd = process.cwd();
-
-	try {
-		if (file) {
-			if (settings.workingDirectory) {
-				newOptions.cwd = settings.workingDirectory.directory;
-				if (settings.workingDirectory.changeProcessCWD) {
-					process.chdir(settings.workingDirectory.directory);
-				}
-			} else if (settings.workspaceFolder) {
-				let workspaceFolderUri = URI.parse(settings.workspaceFolder.uri);
-				if (workspaceFolderUri.scheme === 'file') {
-					const fsPath = getFileSystemPath(workspaceFolderUri);
-					newOptions.cwd = fsPath;
-					process.chdir(fsPath);
-				}
-			} else if (!settings.workspaceFolder && !isUNC(file)) {
-				let directory = path.dirname(file);
-				if (directory) {
-					if (path.isAbsolute(directory)) {
-						newOptions.cwd = directory;
-					}
-				}
-			}
-		}
-
-		let cli = new settings.library.CLIEngine(newOptions);
-		// Clean previously computed code actions.
-		codeActions.delete(uri);
-		let report: ESLintReport = cli.executeOnText(content, file);
-		let diagnostics: Diagnostic[] = [];
-		if (report && report.results && Array.isArray(report.results) && report.results.length > 0) {
-			let docReport = report.results[0];
-			if (docReport.messages && Array.isArray(docReport.messages)) {
-				docReport.messages.forEach((problem) => {
-					if (problem) {
-						let diagnostic = makeDiagnostic(problem);
-						diagnostics.push(diagnostic);
-						if (settings.autoFix) {
-							recordCodeAction(document, diagnostic, problem);
-						}
-					}
-				});
-			}
-		}
-		if (publishDiagnostics) {
-			connection.sendDiagnostics({ uri, diagnostics });
-		}
-
-		// cache documentation urls for all rules
-		if (isFunction(cli.getRules) && !ruleDocData.handled.has(uri)) {
-			ruleDocData.handled.add(uri);
-			cli.getRules().forEach((rule, key) => {
-				if (rule.meta && rule.meta.docs && Is.string(rule.meta.docs.url)) {
-					ruleDocData.urls.set(key, rule.meta.docs.url);
-				}
-			});
-		}
-	} finally {
-		if (cwd !== process.cwd()) {
-			process.chdir(cwd);
-		}
-	}
-}
-
-let noConfigReported: Map<string, ESLintModule> = new Map<string, ESLintModule>();
-
-function isNoConfigFoundError(error: any): boolean {
-	let candidate = error as ESLintError;
-	return candidate.messageTemplate === 'no-config-found' || candidate.message === 'No ESLint configuration found.';
-}
-
-function tryHandleNoConfig(error: any, document: TextDocument, library: ESLintModule): Status {
-	if (!isNoConfigFoundError(error)) {
-		return undefined;
-	}
-	if (!noConfigReported.has(document.uri)) {
-		connection.sendRequest(
-			NoConfigRequest.type,
-			{
-				message: getMessage(error, document),
-				document: {
-					uri: document.uri
-				}
-			})
-		.then(undefined, () => { });
-		noConfigReported.set(document.uri, library);
-	}
-	return Status.warn;
-}
-
-let configErrorReported: Map<string, ESLintModule> = new Map<string, ESLintModule>();
-
-function tryHandleConfigError(error: any, document: TextDocument, library: ESLintModule): Status {
-	if (!error.message) {
-		return undefined;
-	}
-
-	function handleFileName(filename: string): Status {
-		if (!configErrorReported.has(filename)) {
-			connection.console.error(getMessage(error, document));
-			if (!documents.get(URI.file(filename).toString())) {
-				connection.window.showInformationMessage(getMessage(error, document));
-			}
-			configErrorReported.set(filename, library);
-		}
-		return Status.warn;
-	}
-
-	let matches = /Cannot read config file:\s+(.*)\nError:\s+(.*)/.exec(error.message);
-	if (matches && matches.length === 3) {
-		return handleFileName(matches[1]);
-	}
-
-	matches = /(.*):\n\s*Configuration for rule \"(.*)\" is /.exec(error.message);
-	if (matches && matches.length === 3) {
-		return handleFileName(matches[1]);
-	}
-
-	matches = /Cannot find module '([^']*)'\nReferenced from:\s+(.*)/.exec(error.message);
-	if (matches && matches.length === 3) {
-		return handleFileName(matches[2]);
-	}
-
-	return undefined;
-}
-
-let missingModuleReported: Map<string, ESLintModule> = new Map<string, ESLintModule>();
-
-function tryHandleMissingModule(error: any, document: TextDocument, library: ESLintModule): Status {
-	if (!error.message) {
-		return undefined;
-	}
-
-	function handleMissingModule(plugin: string, module: string, error: ESLintError): Status {
-		if (!missingModuleReported.has(plugin)) {
-			let fsPath = getFilePath(document);
-			missingModuleReported.set(plugin, library);
-			if (error.messageTemplate === 'plugin-missing') {
-				connection.console.error([
-					'',
-					`${error.message.toString()}`,
-					`Happened while validating ${fsPath ? fsPath : document.uri}`,
-					`This can happen for a couple of reasons:`,
-					`1. The plugin name is spelled incorrectly in an ESLint configuration file (e.g. .eslintrc).`,
-					`2. If ESLint is installed globally, then make sure ${module} is installed globally as well.`,
-					`3. If ESLint is installed locally, then ${module} isn't installed correctly.`,
-					'',
-					`Consider running eslint --debug ${fsPath ? fsPath : document.uri} from a terminal to obtain a trace about the configuration files used.`
-				].join('\n'));
-			} else {
-				connection.console.error([
-					`${error.message.toString()}`,
-					`Happened while validating ${fsPath ? fsPath : document.uri}`
-				].join('\n'));
-			}
-		}
-		return Status.warn;
-	}
-
-	let matches = /Failed to load plugin (.*): Cannot find module (.*)/.exec(error.message);
-	if (matches && matches.length === 3) {
-		return handleMissingModule(matches[1], matches[2], error);
-	}
-
-	return undefined;
-}
-
-function showErrorMessage(error: any, document: TextDocument): Status {
-	connection.window.showErrorMessage(`ESLint: ${getMessage(error, document)}. Please see the 'ESLint' output channel for details.`);
-	if (Is.string(error.stack)) {
-		connection.console.error('ESLint stack trace:');
-		connection.console.error(error.stack);
-	}
-	return Status.error;
-}
-
-messageQueue.registerNotification(DidChangeWatchedFilesNotification.type, (params) => {
-	// A .eslintrc has change. No smartness here.
-	// Simply revalidate all file.
-	ruleDocData.handled.clear();
-	ruleDocData.urls.clear();
-	noConfigReported = new Map<string, ESLintModule>();
-	missingModuleReported = new Map<string, ESLintModule>();
-	params.changes.forEach((change) => {
-		let fsPath = getFilePath(change.uri);
-		if (!fsPath || isUNC(fsPath)) {
-			return;
-		}
-		let dirname = path.dirname(fsPath);
-		if (dirname) {
-			let library = configErrorReported.get(fsPath);
-			if (library) {
-				let cli = new library.CLIEngine({});
-				try {
-					cli.executeOnText("", path.join(dirname, "___test___.js"));
-					configErrorReported.delete(fsPath);
-				} catch (error) {
-				}
-			}
-		}
-	});
-	validateMany(documents.all());
-});
-
-class Fixes {
-	constructor (private edits: Map<string, FixableProblem>) {
-	}
-
-	public static overlaps(lastEdit: FixableProblem, newEdit: FixableProblem): boolean {
-		return !!lastEdit && !!lastEdit.edit && lastEdit.edit.range[1] > newEdit.edit.range[0];
-	}
-
-	public isEmpty(): boolean {
-		return this.edits.size === 0;
-	}
-
-	public getDocumentVersion(): number {
-		if (this.isEmpty()) {
-			throw new Error('No edits recorded.');
-		}
-		return this.edits.values().next().value.documentVersion;
-	}
-
-	public getScoped(diagnostics: Diagnostic[]): FixableProblem[] {
-		let result: FixableProblem[] = [];
-		for(let diagnostic of diagnostics) {
-			let key = computeKey(diagnostic);
-			let editInfo = this.edits.get(key);
-			if (editInfo) {
-				result.push(editInfo);
-			}
-		}
-		return result;
-	}
-
-	public getAllSorted(): FixableProblem[] {
-		let result: FixableProblem[] = [];
-		this.edits.forEach((value) => {
-			if (!!value.edit) {
-				result.push(value);
-			}
-		});
-		return result.sort((a, b) => {
-			let d = a.edit.range[0] - b.edit.range[0];
-			if (d !== 0) {
-				return d;
-			}
-			if (a.edit.range[1] === 0) {
-				return -1;
-			}
-			if (b.edit.range[1] === 0) {
-				return 1;
-			}
-			return a.edit.range[1] - b.edit.range[1];
-		});
-	}
-
-	public getOverlapFree(): FixableProblem[] {
-		let sorted = this.getAllSorted();
-		if (sorted.length <= 1) {
-			return sorted;
-		}
-		let result: FixableProblem[] = [];
-		let last: FixableProblem = sorted[0];
-		result.push(last);
-		for (let i = 1; i < sorted.length; i++) {
-			let current = sorted[i];
-			if (!Fixes.overlaps(last, current)) {
-				result.push(current);
-				last = current;
-			}
-		}
-		return result;
-	}
-}
-
-let commands: Map<string, WorkspaceChange>;
-messageQueue.registerRequest(CodeActionRequest.type, (params) => {
-	commands = new Map<string, WorkspaceChange>();
-	let result: CodeAction[] = [];
-	let uri = params.textDocument.uri;
-	let edits = codeActions.get(uri);
-	if (!edits) {
-		return result;
-	}
-
-	let fixes = new Fixes(edits);
-	if (fixes.isEmpty()) {
-		return result;
-	}
-
-	let textDocument = documents.get(uri);
-	let documentVersion: number = -1;
-	let fixAllRuleIds: string[] = [];
-
-	function createTextEdit(editInfo: FixableProblem): TextEdit {
-		return TextEdit.replace(Range.create(textDocument.positionAt(editInfo.edit.range[0]), textDocument.positionAt(editInfo.edit.range[1])), editInfo.edit.text || '');
-	}
-
-	function createDisableLineTextEdit(editInfo: FixableProblem, indentationText: string): TextEdit {
-		return TextEdit.insert(Position.create(editInfo.line - 1, 0), `${indentationText}// eslint-disable-next-line ${editInfo.ruleId}${EOL}`);
-	}
-
-	function createDisableSameLineTextEdit(editInfo: FixableProblem): TextEdit {
-		return TextEdit.insert(Position.create(editInfo.line - 1, Number.MAX_VALUE), ` // eslint-disable-line ${editInfo.ruleId}`);
-	}
-
-	function createDisableFileTextEdit(editInfo: FixableProblem): TextEdit {
-		return TextEdit.insert(Position.create(0, 0), `/* eslint-disable ${editInfo.ruleId} */${EOL}`);
-	}
-
-	function getLastEdit(array: FixableProblem[]): FixableProblem {
-		let length = array.length;
-		if (length === 0) {
-			return undefined;
-		}
-		return array[length - 1];
-	}
-
-	return resolveSettings(textDocument).then((settings) => {
-		for (let editInfo of fixes.getScoped(params.context.diagnostics)) {
-			documentVersion = editInfo.documentVersion;
-			let ruleId = editInfo.ruleId;
-			fixAllRuleIds.push(ruleId);
-
-			if (!!editInfo.edit) {
-				let workspaceChange = new WorkspaceChange();
-				workspaceChange.getTextEditChange({uri, version: documentVersion}).add(createTextEdit(editInfo));
-				commands.set(`${CommandIds.applySingleFix}:${ruleId}`, workspaceChange);
-				result.push(CodeAction.create(
-					editInfo.label,
-					Command.create(editInfo.label, CommandIds.applySingleFix, ruleId),
-					CodeActionKind.QuickFix
-				));
-			}
-
-			if (settings.suppressCodeAction.enable) {
-				let workspaceChange = new WorkspaceChange();
-				if (settings.suppressCodeAction.location === 'sameLine') {
-					workspaceChange.getTextEditChange({uri, version: documentVersion}).add(createDisableSameLineTextEdit(editInfo));
-				} else {
-					let lineText = textDocument.getText(Range.create(Position.create(editInfo.line - 1, 0), Position.create(editInfo.line - 1, Number.MAX_VALUE)));
-					let indentationText = /^([ \t]*)/.exec(lineText)[1];
-					workspaceChange.getTextEditChange({uri, version: documentVersion}).add(createDisableLineTextEdit(editInfo, indentationText));
-				}
-				commands.set(`${CommandIds.applyDisableLine}:${ruleId}`, workspaceChange);
-				let title = `Suppress ${ruleId} for this line`;
-				result.push(CodeAction.create(
-					title,
-					Command.create(title, CommandIds.applyDisableLine, ruleId),
-					CodeActionKind.QuickFix
-				));
-
-				workspaceChange = new WorkspaceChange();
-				workspaceChange.getTextEditChange({uri, version: documentVersion}).add(createDisableFileTextEdit(editInfo));
-				commands.set(`${CommandIds.applyDisableFile}:${ruleId}`, workspaceChange);
-				title = `Suppress ${ruleId} for the entire file`;
-				result.push(CodeAction.create(
-					title,
-					Command.create(title, CommandIds.applyDisableFile, ruleId),
-					CodeActionKind.QuickFix
-				));
-			}
-
-<<<<<<< HEAD
-			if (settings.documentationCodeAction.enable) {
-				if (ruleDocData.urls.has(ruleId)) {
-					let title = `Show documentation for ${ruleId}`;
-					result.push(CodeAction.create(
-						title,
-						Command.create(title, CommandIds.openRuleDoc, ruleId),
-						CodeActionKind.QuickFix
-					));
-				}
-			}
-		};
-=======
-		let workspaceChange = new WorkspaceChange();
-		let lineText = textDocument.getText(Range.create(Position.create(editInfo.line - 1, 0), Position.create(editInfo.line - 1, Number.MAX_VALUE)));
-		let indentationText = /^([ \t]*)/.exec(lineText)[1];
-		workspaceChange.getTextEditChange({uri, version: documentVersion}).add(createDisableLineTextEdit(editInfo, indentationText));
-		commands.set(`${CommandIds.applyDisableLine}:${ruleId}`, workspaceChange);
-		let title = `Suppress ${ruleId} for this line`;
-		result.push(CodeAction.create(
-			title,
-			Command.create(title, CommandIds.applyDisableLine, ruleId),
-			CodeActionKind.QuickFix
-		));
-
-		workspaceChange = new WorkspaceChange();
-		workspaceChange.getTextEditChange({uri, version: documentVersion}).add(createDisableFileTextEdit(editInfo));
-		commands.set(`${CommandIds.applyDisableFile}:${ruleId}`, workspaceChange);
-		title = `Suppress ${ruleId} for the entire file`;
-		result.push(CodeAction.create(
-			title,
-			Command.create(title, CommandIds.applyDisableFile, ruleId),
-			CodeActionKind.QuickFix
-		));
-
-		if (ruleDocData.urls.has(ruleId)) {
-			title = `Show documentation for ${ruleId}`;
-			result.push(CodeAction.create(
-				title,
-				Command.create(title, CommandIds.openRuleDoc, ruleId),
-				CodeActionKind.QuickFix
-			));
-		}
-	}
->>>>>>> e02bc3bc
-
-		if (result.length > 0) {
-			let sameProblems: Map<string, FixableProblem[]> = new Map<string, FixableProblem[]>(fixAllRuleIds.map<[string, FixableProblem[]]>(s => [s, []]));
-			let all: FixableProblem[] = [];
-
-			for (let editInfo of fixes.getAllSorted()) {
-				if (documentVersion === -1) {
-					documentVersion = editInfo.documentVersion;
-				}
-				if (sameProblems.has(editInfo.ruleId)) {
-					let same = sameProblems.get(editInfo.ruleId);
-					if (!Fixes.overlaps(getLastEdit(same), editInfo)) {
-						same.push(editInfo);
-					}
-				}
-				if (!Fixes.overlaps(getLastEdit(all), editInfo)) {
-					all.push(editInfo);
-				}
-			}
-			sameProblems.forEach((same, ruleId) => {
-				if (same.length > 1) {
-					let sameFixes: WorkspaceChange = new WorkspaceChange();
-					let sameTextChange = sameFixes.getTextEditChange({uri, version: documentVersion});
-					same.map(createTextEdit).forEach(edit => sameTextChange.add(edit));
-					commands.set(CommandIds.applySameFixes, sameFixes);
-					let title = `Fix all ${ruleId} problems`;
-					let command = Command.create(title, CommandIds.applySameFixes);
-					result.push(CodeAction.create(
-						title,
-						command,
-						CodeActionKind.QuickFix
-					));
-				}
-			});
-			if (all.length > 1) {
-				let allFixes: WorkspaceChange = new WorkspaceChange();
-				let allTextChange = allFixes.getTextEditChange({uri, version: documentVersion});
-				all.map(createTextEdit).forEach(edit => allTextChange.add(edit));
-				commands.set(CommandIds.applyAllFixes, allFixes);
-				let title = `Fix all auto-fixable problems`;
-				let command = Command.create(title, CommandIds.applyAllFixes);
-				result.push(CodeAction.create(
-					title,
-					command,
-					CodeActionKind.QuickFix
-				));
-			}
-		}
-		return result;
-	});
-}, (params): number => {
-	let document = documents.get(params.textDocument.uri);
-	return document ? document.version : undefined;
-});
-
-function computeAllFixes(identifier: VersionedTextDocumentIdentifier): TextEdit[] {
-	let uri = identifier.uri;
-	let textDocument = documents.get(uri);
-	if (!textDocument || identifier.version !== textDocument.version) {
-		return undefined;
-	}
-	let edits = codeActions.get(uri);
-	function createTextEdit(editInfo: FixableProblem): TextEdit {
-		return TextEdit.replace(Range.create(textDocument.positionAt(editInfo.edit.range[0]), textDocument.positionAt(editInfo.edit.range[1])), editInfo.edit.text || '');
-	}
-
-	if (edits) {
-		let fixes = new Fixes(edits);
-		if (!fixes.isEmpty()) {
-			return fixes.getOverlapFree().filter(fix => !!fix.edit).map(createTextEdit);
-		}
-	}
-	return undefined;
-}
-
-messageQueue.registerRequest(ExecuteCommandRequest.type, (params) => {
-	let workspaceChange: WorkspaceChange;
-	if (params.command === CommandIds.applyAutoFix) {
-		let identifier: VersionedTextDocumentIdentifier = params.arguments[0];
-		let edits = computeAllFixes(identifier);
-		if (edits) {
-			workspaceChange = new WorkspaceChange();
-			let textChange = workspaceChange.getTextEditChange(identifier);
-			edits.forEach(edit => textChange.add(edit));
-		}
-	} else {
-		if ([CommandIds.applySingleFix, CommandIds.applyDisableLine, CommandIds.applyDisableFile].indexOf(params.command) !== -1) {
-			let ruleId = params.arguments[0];
-			workspaceChange = commands.get(`${params.command}:${ruleId}`);
-		} else if (params.command === CommandIds.openRuleDoc) {
-			let ruleId = params.arguments[0];
-			let url = ruleDocData.urls.get(ruleId);
-			if (url) {
-				connection.sendRequest(OpenESLintDocRequest.type, { url });
-			}
-		} else {
-			workspaceChange = commands.get(params.command);
-		}
-	}
-
-	if (!workspaceChange) {
-		return {};
-	}
-	return connection.workspace.applyEdit(workspaceChange.edit).then((response) => {
-		if (!response.applied) {
-			connection.console.error(`Failed to apply command: ${params.command}`);
-		}
-		return {};
-	}, () => {
-		connection.console.error(`Failed to apply command: ${params.command}`);
-	});
-}, (params): number => {
-	if (params.command === CommandIds.applyAutoFix) {
-		let identifier: VersionedTextDocumentIdentifier = params.arguments[0];
-		return identifier.version;
-	} else {
-		return undefined;
-	}
-});
-
-connection.tracer.
+/* --------------------------------------------------------------------------------------------
+ * Copyright (c) Microsoft Corporation. All rights reserved.
+ * Licensed under the MIT License. See License.txt in the project root for license information.
+ * ------------------------------------------------------------------------------------------ */
+'use strict';
+
+import {
+	createConnection, IConnection,
+	ResponseError, RequestType, NotificationType, ErrorCodes,
+	RequestHandler, NotificationHandler,
+	Diagnostic, DiagnosticSeverity, Range, Files, CancellationToken,
+	TextDocuments, TextDocument, TextDocumentSyncKind, TextEdit, TextDocumentIdentifier, TextDocumentSaveReason,
+	Command, WorkspaceChange,
+	CodeActionRequest, VersionedTextDocumentIdentifier,
+	ExecuteCommandRequest, DidChangeWatchedFilesNotification, DidChangeConfigurationNotification,
+	WorkspaceFolder, DidChangeWorkspaceFoldersNotification, CodeAction, CodeActionKind, Position
+} from 'vscode-languageserver';
+
+import URI from 'vscode-uri';
+import * as path from 'path';
+import { execSync } from 'child_process';
+import { EOL } from 'os';
+import { isFunction } from 'util';
+
+namespace Is {
+	const toString = Object.prototype.toString;
+
+	export function boolean(value: any): value is boolean {
+		return value === true || value === false;
+	}
+
+	export function string(value: any): value is string {
+		return toString.call(value) === '[object String]';
+	}
+}
+
+namespace CommandIds {
+	export const applySingleFix: string = 'eslint.applySingleFix';
+	export const applySameFixes: string = 'eslint.applySameFixes';
+	export const applyAllFixes: string = 'eslint.applyAllFixes';
+	export const applyAutoFix: string = 'eslint.applyAutoFix';
+	export const applyDisableLine: string = 'eslint.applyDisableLine';
+	export const applyDisableFile: string = 'eslint.applyDisableFile';
+	export const openRuleDoc: string = 'eslint.openRuleDoc';
+}
+
+interface ESLintError extends Error {
+	messageTemplate?: string;
+	messageData?: {
+		pluginName?: string;
+	};
+}
+
+enum Status {
+	ok = 1,
+	warn = 2,
+	error = 3
+}
+
+interface StatusParams {
+	state: Status;
+}
+
+namespace StatusNotification {
+	export const type = new NotificationType<StatusParams, void>('eslint/status');
+}
+
+interface NoConfigParams {
+	message: string;
+	document: TextDocumentIdentifier;
+}
+
+interface NoConfigResult {
+}
+
+namespace NoConfigRequest {
+	export const type = new RequestType<NoConfigParams, NoConfigResult, void, void>('eslint/noConfig');
+}
+
+interface NoESLintLibraryParams {
+	source: TextDocumentIdentifier;
+}
+
+interface NoESLintLibraryResult {
+}
+
+namespace NoESLintLibraryRequest {
+	export const type = new RequestType<NoESLintLibraryParams, NoESLintLibraryResult, void, void>('eslint/noLibrary');
+}
+
+interface OpenESLintDocParams {
+	url: string;
+}
+
+interface OpenESLintDocResult {
+
+}
+
+namespace OpenESLintDocRequest {
+	export const type = new RequestType<OpenESLintDocParams, OpenESLintDocResult, void, void>('eslint/openDoc');
+}
+
+type RunValues = 'onType' | 'onSave';
+
+interface DirectoryItem {
+	directory: string;
+	changeProcessCWD?: boolean;
+}
+
+namespace DirectoryItem {
+	export function is(item: any): item is DirectoryItem {
+		let candidate = item as DirectoryItem;
+		return candidate && Is.string(candidate.directory) && (Is.boolean(candidate.changeProcessCWD) || candidate.changeProcessCWD === void 0);
+	}
+}
+
+interface SuppressCodeActionSettings {
+	enable: boolean;
+	location: 'newLine' | 'sameLine'
+}
+
+type PackageManagers = 'npm' | 'yarn' | 'pnpm';
+
+interface TextDocumentSettings {
+	validate: boolean;
+	packageManager: PackageManagers;
+	autoFix: boolean;
+	autoFixOnSave: boolean;
+	options: any | undefined;
+	run: RunValues;
+	nodePath: string | undefined;
+	workspaceFolder: WorkspaceFolder | undefined;
+	workingDirectory: DirectoryItem | undefined;
+	library: ESLintModule | undefined;
+	resolvedGlobalPackageManagerPath: string | undefined;
+	suppressCodeAction: SuppressCodeActionSettings;
+	documentationCodeAction: { enable: boolean };
+}
+
+interface ESLintAutoFixEdit {
+	range: [number, number];
+	text: string;
+}
+
+interface ESLintProblem {
+	line: number;
+	column: number;
+	endLine?: number;
+	endColumn?: number;
+	severity: number;
+	ruleId: string;
+	message: string;
+	fix?: ESLintAutoFixEdit;
+}
+
+interface ESLintDocumentReport {
+	filePath: string;
+	errorCount: number;
+	warningCount: number;
+	messages: ESLintProblem[];
+	output?: string;
+}
+
+interface ESLintReport {
+	errorCount: number;
+	warningCount: number;
+	results: ESLintDocumentReport[];
+}
+
+interface CLIOptions {
+	cwd?: string;
+}
+
+// { meta: { docs: [Object], schema: [Array] }, create: [Function: create] }
+interface RuleData {
+	meta?: {
+		docs?: {
+			url?: string;
+		};
+	};
+}
+
+interface CLIEngine {
+	executeOnText(content: string, file?:string): ESLintReport;
+	// This is only available from v4.15.0 forward
+	getRules?(): Map<string, RuleData>;
+}
+
+interface CLIEngineConstructor {
+	new (options: CLIOptions): CLIEngine;
+}
+
+
+interface ESLintModule {
+	CLIEngine: CLIEngineConstructor;
+}
+
+function makeDiagnostic(problem: ESLintProblem): Diagnostic {
+	let message = problem.message;
+	let startLine = Math.max(0, problem.line - 1);
+	let startChar = Math.max(0, problem.column - 1);
+	let endLine = problem.endLine != null ? Math.max(0, problem.endLine - 1) : startLine;
+	let endChar = problem.endColumn != null ? Math.max(0, problem.endColumn - 1) : startChar;
+	return {
+		message: message,
+		severity: convertSeverity(problem.severity),
+		source: 'eslint',
+		range: {
+			start: { line: startLine, character: startChar },
+			end: { line: endLine, character: endChar }
+		},
+		code: problem.ruleId
+	};
+}
+
+interface FixableProblem {
+	label: string;
+	documentVersion: number;
+	ruleId: string;
+	line: number;
+	edit?: ESLintAutoFixEdit;
+}
+
+function computeKey(diagnostic: Diagnostic): string {
+	let range = diagnostic.range;
+	return `[${range.start.line},${range.start.character},${range.end.line},${range.end.character}]-${diagnostic.code}`;
+}
+
+let codeActions: Map<string, Map<string, FixableProblem>> = new Map<string, Map<string, FixableProblem>>();
+function recordCodeAction(document: TextDocument, diagnostic: Diagnostic, problem: ESLintProblem): void {
+	if (!problem.ruleId) {
+		return;
+	}
+	let uri = document.uri;
+	let edits: Map<string, FixableProblem> = codeActions.get(uri);
+	if (!edits) {
+		edits = new Map<string, FixableProblem>();
+		codeActions.set(uri, edits);
+	}
+	edits.set(computeKey(diagnostic), { label: `Fix this ${problem.ruleId} problem`, documentVersion: document.version, ruleId: problem.ruleId, edit: problem.fix, line: problem.line });
+}
+
+function convertSeverity(severity: number): DiagnosticSeverity {
+	switch (severity) {
+		// Eslint 1 is warning
+		case 1:
+			return DiagnosticSeverity.Warning;
+		case 2:
+			return DiagnosticSeverity.Error;
+		default:
+			return DiagnosticSeverity.Error;
+	}
+}
+
+const enum CharCode {
+	/**
+	 * The `\` character.
+	 */
+	Backslash = 92,
+}
+
+/**
+ * Check if the path follows this pattern: `\\hostname\sharename`.
+ *
+ * @see https://msdn.microsoft.com/en-us/library/gg465305.aspx
+ * @return A boolean indication if the path is a UNC path, on none-windows
+ * always false.
+ */
+function isUNC(path: string): boolean {
+	if (process.platform !== 'win32') {
+		// UNC is a windows concept
+		return false;
+	}
+
+	if (!path || path.length < 5) {
+		// at least \\a\b
+		return false;
+	}
+
+	let code = path.charCodeAt(0);
+	if (code !== CharCode.Backslash) {
+		return false;
+	}
+	code = path.charCodeAt(1);
+	if (code !== CharCode.Backslash) {
+		return false;
+	}
+	let pos = 2;
+	let start = pos;
+	for (; pos < path.length; pos++) {
+		code = path.charCodeAt(pos);
+		if (code === CharCode.Backslash) {
+			break;
+		}
+	}
+	if (start === pos) {
+		return false;
+	}
+	code = path.charCodeAt(pos + 1);
+	if (isNaN(code) || code === CharCode.Backslash) {
+		return false;
+	}
+	return true;
+}
+
+function getFileSystemPath(uri: URI): string {
+	let result = uri.fsPath;
+	if (process.platform === 'win32' && result.length >= 2 && result[1] === ':') {
+		// Node by default uses an upper case drive letter and ESLint uses
+		// === to compare paths which results in the equal check failing
+		// if the drive letter is lower case in th URI. Ensure upper case.
+		return result[0].toUpperCase() + result.substr(1);
+	} else {
+		return result;
+	}
+}
+
+
+function getFilePath(documentOrUri: string | TextDocument): string {
+	if (!documentOrUri) {
+		return undefined;
+	}
+	let uri = Is.string(documentOrUri) ? URI.parse(documentOrUri) : URI.parse(documentOrUri.uri);
+	if (uri.scheme !== 'file') {
+		return undefined;
+	}
+	return getFileSystemPath(uri);
+}
+
+const exitCalled = new NotificationType<[number, string], void>('eslint/exitCalled');
+
+const nodeExit = process.exit;
+process.exit = ((code?: number): void => {
+	let stack = new Error('stack');
+	connection.sendNotification(exitCalled, [code ? code : 0, stack.stack]);
+	setTimeout(() => {
+		nodeExit(code);
+	}, 1000);
+}) as any;
+process.on('uncaughtException', (error: any) => {
+	let message: string;
+	if (error) {
+		if (typeof error.stack === 'string') {
+			message = error.stack;
+		} else if (typeof error.message === 'string') {
+			message = error.message;
+		} else if (typeof error === 'string') {
+			message = error;
+		}
+		if (!message) {
+			try {
+				message = JSON.stringify(error, undefined, 4);
+			} catch (e) {
+				// Should not happen.
+			}
+		}
+	}
+	console.error('Uncaught exception received.');
+	if (message) {
+		console.error(message);
+	}
+});
+
+let connection = createConnection();
+connection.console.info(`ESLint server running in node ${process.version}`);
+let documents: TextDocuments = new TextDocuments();
+
+const _globalPaths: { [key: string]: { cache: string; get(): string; } } = {
+	yarn: {
+		cache: undefined,
+		get(): string {
+			return Files.resolveGlobalYarnPath(trace);
+		}
+	},
+	npm: {
+		cache: undefined,
+		get(): string {
+			return Files.resolveGlobalNodePath(trace);
+		}
+	},
+	pnpm: {
+		cache: undefined,
+		get(): string {
+			const pnpmPath = execSync('pnpm root -g').toString().trim();
+			return pnpmPath;
+		}
+	}
+};
+
+function globalPathGet(packageManager: PackageManagers): string {
+	const pm = _globalPaths[packageManager];
+	if (pm) {
+		if (pm.cache === undefined) {
+			pm.cache = pm.get();
+		}
+		return pm.cache;
+	}
+	return undefined;
+}
+let path2Library: Map<string, ESLintModule> = new Map<string, ESLintModule>();
+let document2Settings: Map<string, Thenable<TextDocumentSettings>> = new Map<string, Thenable<TextDocumentSettings>>();
+
+function resolveSettings(document: TextDocument): Thenable<TextDocumentSettings> {
+	let uri = document.uri;
+	let resultPromise = document2Settings.get(uri);
+	if (resultPromise) {
+		return resultPromise;
+	}
+	resultPromise = connection.workspace.getConfiguration({ scopeUri: uri, section: '' }).then((settings: TextDocumentSettings) => {
+		settings.resolvedGlobalPackageManagerPath = globalPathGet(settings.packageManager);
+		let uri = URI.parse(document.uri);
+		let promise: Thenable<string>;
+		if (uri.scheme === 'file') {
+			let file = uri.fsPath;
+			let directory = path.dirname(file);
+			if (settings.nodePath) {
+				let nodePath = settings.nodePath;
+				if (!path.isAbsolute(nodePath) && settings.workspaceFolder !== void 0) {
+					let uri = URI.parse(settings.workspaceFolder.uri);
+					if (uri.scheme === 'file') {
+						nodePath = path.join(uri.fsPath, nodePath);
+					}
+				}
+				promise = Files.resolve('eslint', nodePath, nodePath, trace).then<string, string>(undefined, () => {
+					return Files.resolve('eslint', settings.resolvedGlobalPackageManagerPath, directory, trace);
+				});
+			} else {
+				promise = Files.resolve('eslint', settings.resolvedGlobalPackageManagerPath, directory, trace);
+			}
+		} else {
+			promise = Files.resolve('eslint', settings.resolvedGlobalPackageManagerPath, settings.workspaceFolder ? settings.workspaceFolder.uri : undefined, trace);
+		}
+		return promise.then((path) => {
+			let library = path2Library.get(path);
+			if (!library) {
+				library = require(path);
+				if (!library.CLIEngine) {
+					settings.validate = false;
+					connection.console.error(`The eslint library loaded from ${path} doesn\'t export a CLIEngine. You need at least eslint@1.0.0`);
+				} else {
+					connection.console.info(`ESLint library loaded from: ${path}`);
+					settings.library = library;
+				}
+				path2Library.set(path, library);
+			} else {
+				settings.library = library;
+			}
+			return settings;
+		}, () => {
+			settings.validate = false;
+			connection.sendRequest(NoESLintLibraryRequest.type, { source: { uri: document.uri } });
+			return settings;
+		});
+	});
+	document2Settings.set(uri, resultPromise);
+	return resultPromise;
+}
+
+interface Request<P, R> {
+	method: string;
+	params: P;
+	documentVersion: number | undefined;
+	resolve: (value: R | Thenable<R>) => void | undefined;
+	reject: (error: any) => void | undefined;
+	token: CancellationToken | undefined;
+}
+
+namespace Request {
+	export function is(value: any): value is Request<any, any> {
+		let candidate: Request<any, any> = value;
+		return candidate && !!candidate.token && !!candidate.resolve && !!candidate.reject;
+	}
+}
+
+interface Notification<P> {
+	method: string;
+	params: P;
+	documentVersion: number;
+}
+
+type Message<P, R> = Notification<P> | Request<P, R>;
+
+interface VersionProvider<P> {
+	(params: P): number;
+}
+
+namespace Thenable {
+	export function is<T>(value: any): value is Thenable<T> {
+		let candidate: Thenable<T> = value;
+		return candidate && typeof candidate.then === 'function';
+	}
+}
+
+class BufferedMessageQueue {
+
+	private queue: Message<any, any>[];
+	private requestHandlers: Map<string, {handler: RequestHandler<any, any, any>, versionProvider?: VersionProvider<any>}>;
+	private notificationHandlers: Map<string, {handler: NotificationHandler<any>, versionProvider?: VersionProvider<any>}>;
+	private timer: NodeJS.Timer | undefined;
+
+	constructor(private connection: IConnection) {
+		this.queue = [];
+		this.requestHandlers = new Map();
+		this.notificationHandlers = new Map();
+	}
+
+	public registerRequest<P, R, E, RO>(type: RequestType<P, R, E, RO>, handler: RequestHandler<P, R, E>, versionProvider?: VersionProvider<P>): void {
+		this.connection.onRequest(type, (params, token) => {
+			return new Promise<R>((resolve, reject) => {
+				this.queue.push({
+					method: type.method,
+					params: params,
+					documentVersion: versionProvider ? versionProvider(params) : undefined,
+					resolve: resolve,
+					reject: reject,
+					token: token
+				});
+				this.trigger();
+			});
+		});
+		this.requestHandlers.set(type.method, { handler, versionProvider });
+	}
+
+	public registerNotification<P, RO>(type: NotificationType<P, RO>, handler: NotificationHandler<P>, versionProvider?: (params: P) => number): void {
+		connection.onNotification(type, (params) => {
+			this.queue.push({
+				method: type.method,
+				params: params,
+				documentVersion: versionProvider ? versionProvider(params) : undefined,
+			});
+			this.trigger();
+		});
+		this.notificationHandlers.set(type.method, { handler, versionProvider });
+	}
+
+	public addNotificationMessage<P, RO>(type: NotificationType<P, RO>, params: P, version: number) {
+		this.queue.push({
+			method: type.method,
+			params,
+			documentVersion: version
+		});
+		this.trigger();
+	}
+
+	public onNotification<P, RO>(type: NotificationType<P, RO>, handler: NotificationHandler<P>, versionProvider?: (params: P) => number): void {
+		this.notificationHandlers.set(type.method, { handler, versionProvider });
+	}
+
+	private trigger(): void {
+		if (this.timer || this.queue.length === 0) {
+			return;
+		}
+		this.timer = setImmediate(() => {
+			this.timer = undefined;
+			this.processQueue();
+		});
+	}
+
+	private processQueue(): void {
+		let message = this.queue.shift();
+		if (!message) {
+			return;
+		}
+		if (Request.is(message)) {
+			let requestMessage = message;
+			if (requestMessage.token.isCancellationRequested) {
+				requestMessage.reject(new ResponseError(ErrorCodes.RequestCancelled, 'Request got cancelled'));
+				return;
+			}
+			let elem = this.requestHandlers.get(requestMessage.method);
+			if (elem.versionProvider && requestMessage.documentVersion !== void 0 && requestMessage.documentVersion !== elem.versionProvider(requestMessage.params)) {
+				requestMessage.reject(new ResponseError(ErrorCodes.RequestCancelled, 'Request got cancelled'));
+				return;
+			}
+			let result = elem.handler(requestMessage.params, requestMessage.token);
+			if (Thenable.is(result)) {
+				result.then((value) => {
+					requestMessage.resolve(value);
+				}, (error) => {
+					requestMessage.reject(error);
+				});
+			} else {
+				requestMessage.resolve(result);
+			}
+		} else {
+			let notificationMessage = message;
+			let elem = this.notificationHandlers.get(notificationMessage.method);
+			if (elem.versionProvider && notificationMessage.documentVersion !== void 0 && notificationMessage.documentVersion !== elem.versionProvider(notificationMessage.params)) {
+				return;
+			}
+			elem.handler(notificationMessage.params);
+		}
+		this.trigger();
+	}
+}
+
+let messageQueue: BufferedMessageQueue = new BufferedMessageQueue(connection);
+
+namespace ValidateNotification {
+	export const type: NotificationType<TextDocument, void> = new NotificationType<TextDocument, void>('eslint/validate');
+}
+
+messageQueue.onNotification(ValidateNotification.type, (document) => {
+	validateSingle(document, true);
+}, (document): number => {
+	return document.version;
+});
+
+// The documents manager listen for text document create, change
+// and close on the connection
+documents.listen(connection);
+documents.onDidOpen((event) => {
+	resolveSettings(event.document).then((settings) => {
+		if (!settings.validate) {
+			return;
+		}
+		if (settings.run === 'onSave') {
+			messageQueue.addNotificationMessage(ValidateNotification.type, event.document, event.document.version);
+		}
+	});
+});
+
+// A text document has changed. Validate the document according the run setting.
+documents.onDidChangeContent((event) => {
+	resolveSettings(event.document).then((settings) => {
+		if (!settings.validate || settings.run !== 'onType') {
+			return;
+		}
+		messageQueue.addNotificationMessage(ValidateNotification.type, event.document, event.document.version);
+	});
+});
+
+function getFixes(textDocument: TextDocument): TextEdit[] {
+	let uri = textDocument.uri;
+	let edits = codeActions.get(uri);
+	function createTextEdit(editInfo: FixableProblem): TextEdit {
+		return TextEdit.replace(Range.create(textDocument.positionAt(editInfo.edit.range[0]), textDocument.positionAt(editInfo.edit.range[1])), editInfo.edit.text || '');
+	}
+	if (edits) {
+		let fixes = new Fixes(edits);
+		if (fixes.isEmpty() || textDocument.version !== fixes.getDocumentVersion()) {
+			return [];
+		}
+		return fixes.getOverlapFree().filter(fix => !!fix.edit).map(createTextEdit);
+	}
+	return [];
+}
+
+documents.onWillSaveWaitUntil((event) => {
+	if (event.reason === TextDocumentSaveReason.AfterDelay) {
+		return [];
+	}
+
+	let document = event.document;
+	return resolveSettings(document).then((settings) => {
+		if (!settings.autoFixOnSave) {
+			return [];
+		}
+		// If we validate on save and want to apply fixes on will save
+		// we need to validate the file.
+		if (settings.run === 'onSave') {
+			// Do not queue this since we want to get the fixes as fast as possible.
+			return validateSingle(document, false).then(() => getFixes(document));
+		} else {
+			return getFixes(document);
+		}
+	});
+});
+
+// A text document has been saved. Validate the document according the run setting.
+documents.onDidSave((event) => {
+	resolveSettings(event.document).then((settings) => {
+		if (!settings.validate || settings.run !== 'onSave') {
+			return;
+		}
+		messageQueue.addNotificationMessage(ValidateNotification.type, event.document, event.document.version);
+	});
+});
+
+documents.onDidClose((event) => {
+	resolveSettings(event.document).then((settings) => {
+		let uri = event.document.uri;
+		document2Settings.delete(uri);
+		codeActions.delete(uri);
+		if (settings.validate) {
+			connection.sendDiagnostics({ uri: uri, diagnostics: [] });
+		}
+	});
+});
+
+function environmentChanged() {
+	document2Settings.clear();
+	for (let document of documents.all()) {
+		messageQueue.addNotificationMessage(ValidateNotification.type, document, document.version);
+	}
+}
+
+function trace(message: string, verbose?: string): void {
+	connection.tracer.log(message, verbose);
+}
+
+connection.onInitialize((_params) => {
+	return {
+		capabilities: {
+			textDocumentSync: {
+				openClose: true,
+				change: TextDocumentSyncKind.Full,
+				willSaveWaitUntil: true,
+				save: {
+					includeText: false
+				}
+			},
+			codeActionProvider: true,
+			executeCommandProvider: {
+				commands: [
+					CommandIds.applySingleFix,
+					CommandIds.applySameFixes,
+					CommandIds.applyAllFixes,
+					CommandIds.applyAutoFix,
+					CommandIds.applyDisableLine,
+					CommandIds.applyDisableFile,
+					CommandIds.openRuleDoc,
+				]
+			}
+		}
+	};
+});
+
+connection.onInitialized(() => {
+	connection.client.register(DidChangeConfigurationNotification.type, undefined);
+	connection.client.register(DidChangeWorkspaceFoldersNotification.type, undefined);
+});
+
+messageQueue.registerNotification(DidChangeConfigurationNotification.type, (_params) => {
+	environmentChanged();
+});
+
+messageQueue.registerNotification(DidChangeWorkspaceFoldersNotification.type, (_params) => {
+	environmentChanged();
+});
+
+const singleErrorHandlers: ((error: any, document: TextDocument, library: ESLintModule) => Status)[] = [
+	tryHandleNoConfig,
+	tryHandleConfigError,
+	tryHandleMissingModule,
+	showErrorMessage
+];
+
+function validateSingle(document: TextDocument, publishDiagnostics: boolean = true): Thenable<void> {
+	// We validate document in a queue but open / close documents directly. So we need to deal with the
+	// fact that a document might be gone from the server.
+	if (!documents.get(document.uri)) {
+		return Promise.resolve(undefined);
+	}
+	return resolveSettings(document).then((settings) => {
+		if (!settings.validate) {
+			return;
+		}
+		try {
+			validate(document, settings, publishDiagnostics);
+			connection.sendNotification(StatusNotification.type, { state: Status.ok });
+		} catch (err) {
+			let status = undefined;
+			for (let handler of singleErrorHandlers) {
+				status = handler(err, document, settings.library);
+				if (status) {
+					break;
+				}
+			}
+			status = status || Status.error;
+			connection.sendNotification(StatusNotification.type, { state: status });
+		}
+	});
+}
+
+function validateMany(documents: TextDocument[]): void {
+	documents.forEach(document => {
+		messageQueue.addNotificationMessage(ValidateNotification.type, document, document.version);
+	});
+}
+
+function getMessage(err: any, document: TextDocument): string {
+	let result: string = null;
+	if (typeof err.message === 'string' || err.message instanceof String) {
+		result = <string>err.message;
+		result = result.replace(/\r?\n/g, ' ');
+		if (/^CLI: /.test(result)) {
+			result = result.substr(5);
+		}
+	} else {
+		result = `An unknown error occurred while validating document: ${document.uri}`;
+	}
+	return result;
+}
+
+let ruleDocData: {
+	handled: Set<string>;
+	urls: Map<string, string>;
+} = {
+	handled: new Set<string>(),
+	urls: new Map<string, string>()
+};
+
+function validate(document: TextDocument, settings: TextDocumentSettings, publishDiagnostics: boolean = true): void {
+	let newOptions: CLIOptions = Object.assign(Object.create(null), settings.options);
+	let content = document.getText();
+	let uri = document.uri;
+	let file = getFilePath(document);
+	let cwd = process.cwd();
+
+	try {
+		if (file) {
+			if (settings.workingDirectory) {
+				newOptions.cwd = settings.workingDirectory.directory;
+				if (settings.workingDirectory.changeProcessCWD) {
+					process.chdir(settings.workingDirectory.directory);
+				}
+			} else if (settings.workspaceFolder) {
+				let workspaceFolderUri = URI.parse(settings.workspaceFolder.uri);
+				if (workspaceFolderUri.scheme === 'file') {
+					const fsPath = getFileSystemPath(workspaceFolderUri);
+					newOptions.cwd = fsPath;
+					process.chdir(fsPath);
+				}
+			} else if (!settings.workspaceFolder && !isUNC(file)) {
+				let directory = path.dirname(file);
+				if (directory) {
+					if (path.isAbsolute(directory)) {
+						newOptions.cwd = directory;
+					}
+				}
+			}
+		}
+
+		let cli = new settings.library.CLIEngine(newOptions);
+		// Clean previously computed code actions.
+		codeActions.delete(uri);
+		let report: ESLintReport = cli.executeOnText(content, file);
+		let diagnostics: Diagnostic[] = [];
+		if (report && report.results && Array.isArray(report.results) && report.results.length > 0) {
+			let docReport = report.results[0];
+			if (docReport.messages && Array.isArray(docReport.messages)) {
+				docReport.messages.forEach((problem) => {
+					if (problem) {
+						let diagnostic = makeDiagnostic(problem);
+						diagnostics.push(diagnostic);
+						if (settings.autoFix) {
+							recordCodeAction(document, diagnostic, problem);
+						}
+					}
+				});
+			}
+		}
+		if (publishDiagnostics) {
+			connection.sendDiagnostics({ uri, diagnostics });
+		}
+
+		// cache documentation urls for all rules
+		if (isFunction(cli.getRules) && !ruleDocData.handled.has(uri)) {
+			ruleDocData.handled.add(uri);
+			cli.getRules().forEach((rule, key) => {
+				if (rule.meta && rule.meta.docs && Is.string(rule.meta.docs.url)) {
+					ruleDocData.urls.set(key, rule.meta.docs.url);
+				}
+			});
+		}
+	} finally {
+		if (cwd !== process.cwd()) {
+			process.chdir(cwd);
+		}
+	}
+}
+
+let noConfigReported: Map<string, ESLintModule> = new Map<string, ESLintModule>();
+
+function isNoConfigFoundError(error: any): boolean {
+	let candidate = error as ESLintError;
+	return candidate.messageTemplate === 'no-config-found' || candidate.message === 'No ESLint configuration found.';
+}
+
+function tryHandleNoConfig(error: any, document: TextDocument, library: ESLintModule): Status {
+	if (!isNoConfigFoundError(error)) {
+		return undefined;
+	}
+	if (!noConfigReported.has(document.uri)) {
+		connection.sendRequest(
+			NoConfigRequest.type,
+			{
+				message: getMessage(error, document),
+				document: {
+					uri: document.uri
+				}
+			})
+		.then(undefined, () => { });
+		noConfigReported.set(document.uri, library);
+	}
+	return Status.warn;
+}
+
+let configErrorReported: Map<string, ESLintModule> = new Map<string, ESLintModule>();
+
+function tryHandleConfigError(error: any, document: TextDocument, library: ESLintModule): Status {
+	if (!error.message) {
+		return undefined;
+	}
+
+	function handleFileName(filename: string): Status {
+		if (!configErrorReported.has(filename)) {
+			connection.console.error(getMessage(error, document));
+			if (!documents.get(URI.file(filename).toString())) {
+				connection.window.showInformationMessage(getMessage(error, document));
+			}
+			configErrorReported.set(filename, library);
+		}
+		return Status.warn;
+	}
+
+	let matches = /Cannot read config file:\s+(.*)\nError:\s+(.*)/.exec(error.message);
+	if (matches && matches.length === 3) {
+		return handleFileName(matches[1]);
+	}
+
+	matches = /(.*):\n\s*Configuration for rule \"(.*)\" is /.exec(error.message);
+	if (matches && matches.length === 3) {
+		return handleFileName(matches[1]);
+	}
+
+	matches = /Cannot find module '([^']*)'\nReferenced from:\s+(.*)/.exec(error.message);
+	if (matches && matches.length === 3) {
+		return handleFileName(matches[2]);
+	}
+
+	return undefined;
+}
+
+let missingModuleReported: Map<string, ESLintModule> = new Map<string, ESLintModule>();
+
+function tryHandleMissingModule(error: any, document: TextDocument, library: ESLintModule): Status {
+	if (!error.message) {
+		return undefined;
+	}
+
+	function handleMissingModule(plugin: string, module: string, error: ESLintError): Status {
+		if (!missingModuleReported.has(plugin)) {
+			let fsPath = getFilePath(document);
+			missingModuleReported.set(plugin, library);
+			if (error.messageTemplate === 'plugin-missing') {
+				connection.console.error([
+					'',
+					`${error.message.toString()}`,
+					`Happened while validating ${fsPath ? fsPath : document.uri}`,
+					`This can happen for a couple of reasons:`,
+					`1. The plugin name is spelled incorrectly in an ESLint configuration file (e.g. .eslintrc).`,
+					`2. If ESLint is installed globally, then make sure ${module} is installed globally as well.`,
+					`3. If ESLint is installed locally, then ${module} isn't installed correctly.`,
+					'',
+					`Consider running eslint --debug ${fsPath ? fsPath : document.uri} from a terminal to obtain a trace about the configuration files used.`
+				].join('\n'));
+			} else {
+				connection.console.error([
+					`${error.message.toString()}`,
+					`Happened while validating ${fsPath ? fsPath : document.uri}`
+				].join('\n'));
+			}
+		}
+		return Status.warn;
+	}
+
+	let matches = /Failed to load plugin (.*): Cannot find module (.*)/.exec(error.message);
+	if (matches && matches.length === 3) {
+		return handleMissingModule(matches[1], matches[2], error);
+	}
+
+	return undefined;
+}
+
+function showErrorMessage(error: any, document: TextDocument): Status {
+	connection.window.showErrorMessage(`ESLint: ${getMessage(error, document)}. Please see the 'ESLint' output channel for details.`);
+	if (Is.string(error.stack)) {
+		connection.console.error('ESLint stack trace:');
+		connection.console.error(error.stack);
+	}
+	return Status.error;
+}
+
+messageQueue.registerNotification(DidChangeWatchedFilesNotification.type, (params) => {
+	// A .eslintrc has change. No smartness here.
+	// Simply revalidate all file.
+	ruleDocData.handled.clear();
+	ruleDocData.urls.clear();
+	noConfigReported = new Map<string, ESLintModule>();
+	missingModuleReported = new Map<string, ESLintModule>();
+	params.changes.forEach((change) => {
+		let fsPath = getFilePath(change.uri);
+		if (!fsPath || isUNC(fsPath)) {
+			return;
+		}
+		let dirname = path.dirname(fsPath);
+		if (dirname) {
+			let library = configErrorReported.get(fsPath);
+			if (library) {
+				let cli = new library.CLIEngine({});
+				try {
+					cli.executeOnText("", path.join(dirname, "___test___.js"));
+					configErrorReported.delete(fsPath);
+				} catch (error) {
+				}
+			}
+		}
+	});
+	validateMany(documents.all());
+});
+
+class Fixes {
+	constructor (private edits: Map<string, FixableProblem>) {
+	}
+
+	public static overlaps(lastEdit: FixableProblem, newEdit: FixableProblem): boolean {
+		return !!lastEdit && !!lastEdit.edit && lastEdit.edit.range[1] > newEdit.edit.range[0];
+	}
+
+	public isEmpty(): boolean {
+		return this.edits.size === 0;
+	}
+
+	public getDocumentVersion(): number {
+		if (this.isEmpty()) {
+			throw new Error('No edits recorded.');
+		}
+		return this.edits.values().next().value.documentVersion;
+	}
+
+	public getScoped(diagnostics: Diagnostic[]): FixableProblem[] {
+		let result: FixableProblem[] = [];
+		for(let diagnostic of diagnostics) {
+			let key = computeKey(diagnostic);
+			let editInfo = this.edits.get(key);
+			if (editInfo) {
+				result.push(editInfo);
+			}
+		}
+		return result;
+	}
+
+	public getAllSorted(): FixableProblem[] {
+		let result: FixableProblem[] = [];
+		this.edits.forEach((value) => {
+			if (!!value.edit) {
+				result.push(value);
+			}
+		});
+		return result.sort((a, b) => {
+			let d = a.edit.range[0] - b.edit.range[0];
+			if (d !== 0) {
+				return d;
+			}
+			if (a.edit.range[1] === 0) {
+				return -1;
+			}
+			if (b.edit.range[1] === 0) {
+				return 1;
+			}
+			return a.edit.range[1] - b.edit.range[1];
+		});
+	}
+
+	public getOverlapFree(): FixableProblem[] {
+		let sorted = this.getAllSorted();
+		if (sorted.length <= 1) {
+			return sorted;
+		}
+		let result: FixableProblem[] = [];
+		let last: FixableProblem = sorted[0];
+		result.push(last);
+		for (let i = 1; i < sorted.length; i++) {
+			let current = sorted[i];
+			if (!Fixes.overlaps(last, current)) {
+				result.push(current);
+				last = current;
+			}
+		}
+		return result;
+	}
+}
+
+let commands: Map<string, WorkspaceChange>;
+messageQueue.registerRequest(CodeActionRequest.type, (params) => {
+	commands = new Map<string, WorkspaceChange>();
+	let result: CodeAction[] = [];
+	let uri = params.textDocument.uri;
+	let edits = codeActions.get(uri);
+	if (!edits) {
+		return result;
+	}
+
+	let fixes = new Fixes(edits);
+	if (fixes.isEmpty()) {
+		return result;
+	}
+
+	let textDocument = documents.get(uri);
+	let documentVersion: number = -1;
+	let fixAllRuleIds: string[] = [];
+
+	function createTextEdit(editInfo: FixableProblem): TextEdit {
+		return TextEdit.replace(Range.create(textDocument.positionAt(editInfo.edit.range[0]), textDocument.positionAt(editInfo.edit.range[1])), editInfo.edit.text || '');
+	}
+
+	function createDisableLineTextEdit(editInfo: FixableProblem, indentationText: string): TextEdit {
+		return TextEdit.insert(Position.create(editInfo.line - 1, 0), `${indentationText}// eslint-disable-next-line ${editInfo.ruleId}${EOL}`);
+	}
+
+	function createDisableSameLineTextEdit(editInfo: FixableProblem): TextEdit {
+		return TextEdit.insert(Position.create(editInfo.line - 1, Number.MAX_VALUE), ` // eslint-disable-line ${editInfo.ruleId}`);
+	}
+
+	function createDisableFileTextEdit(editInfo: FixableProblem): TextEdit {
+		return TextEdit.insert(Position.create(0, 0), `/* eslint-disable ${editInfo.ruleId} */${EOL}`);
+	}
+
+	function getLastEdit(array: FixableProblem[]): FixableProblem {
+		let length = array.length;
+		if (length === 0) {
+			return undefined;
+		}
+		return array[length - 1];
+	}
+
+	return resolveSettings(textDocument).then((settings) => {
+		for (let editInfo of fixes.getScoped(params.context.diagnostics)) {
+			documentVersion = editInfo.documentVersion;
+			let ruleId = editInfo.ruleId;
+			fixAllRuleIds.push(ruleId);
+
+			if (!!editInfo.edit) {
+				let workspaceChange = new WorkspaceChange();
+				workspaceChange.getTextEditChange({uri, version: documentVersion}).add(createTextEdit(editInfo));
+				commands.set(`${CommandIds.applySingleFix}:${ruleId}`, workspaceChange);
+				result.push(CodeAction.create(
+					editInfo.label,
+					Command.create(editInfo.label, CommandIds.applySingleFix, ruleId),
+					CodeActionKind.QuickFix
+				));
+			}
+
+			if (settings.suppressCodeAction.enable) {
+				let workspaceChange = new WorkspaceChange();
+				if (settings.suppressCodeAction.location === 'sameLine') {
+					workspaceChange.getTextEditChange({uri, version: documentVersion}).add(createDisableSameLineTextEdit(editInfo));
+				} else {
+					let lineText = textDocument.getText(Range.create(Position.create(editInfo.line - 1, 0), Position.create(editInfo.line - 1, Number.MAX_VALUE)));
+					let indentationText = /^([ \t]*)/.exec(lineText)[1];
+					workspaceChange.getTextEditChange({uri, version: documentVersion}).add(createDisableLineTextEdit(editInfo, indentationText));
+				}
+				commands.set(`${CommandIds.applyDisableLine}:${ruleId}`, workspaceChange);
+				let title = `Suppress ${ruleId} for this line`;
+				result.push(CodeAction.create(
+					title,
+					Command.create(title, CommandIds.applyDisableLine, ruleId),
+					CodeActionKind.QuickFix
+				));
+
+				workspaceChange = new WorkspaceChange();
+				workspaceChange.getTextEditChange({uri, version: documentVersion}).add(createDisableFileTextEdit(editInfo));
+				commands.set(`${CommandIds.applyDisableFile}:${ruleId}`, workspaceChange);
+				title = `Suppress ${ruleId} for the entire file`;
+				result.push(CodeAction.create(
+					title,
+					Command.create(title, CommandIds.applyDisableFile, ruleId),
+					CodeActionKind.QuickFix
+				));
+			}
+
+			if (settings.documentationCodeAction.enable) {
+				if (ruleDocData.urls.has(ruleId)) {
+					let title = `Show documentation for ${ruleId}`;
+					result.push(CodeAction.create(
+						title,
+						Command.create(title, CommandIds.openRuleDoc, ruleId),
+						CodeActionKind.QuickFix
+					));
+				}
+			}
+		}
+
+		if (result.length > 0) {
+			let sameProblems: Map<string, FixableProblem[]> = new Map<string, FixableProblem[]>(fixAllRuleIds.map<[string, FixableProblem[]]>(s => [s, []]));
+			let all: FixableProblem[] = [];
+
+			for (let editInfo of fixes.getAllSorted()) {
+				if (documentVersion === -1) {
+					documentVersion = editInfo.documentVersion;
+				}
+				if (sameProblems.has(editInfo.ruleId)) {
+					let same = sameProblems.get(editInfo.ruleId);
+					if (!Fixes.overlaps(getLastEdit(same), editInfo)) {
+						same.push(editInfo);
+					}
+				}
+				if (!Fixes.overlaps(getLastEdit(all), editInfo)) {
+					all.push(editInfo);
+				}
+			}
+			sameProblems.forEach((same, ruleId) => {
+				if (same.length > 1) {
+					let sameFixes: WorkspaceChange = new WorkspaceChange();
+					let sameTextChange = sameFixes.getTextEditChange({uri, version: documentVersion});
+					same.map(createTextEdit).forEach(edit => sameTextChange.add(edit));
+					commands.set(CommandIds.applySameFixes, sameFixes);
+					let title = `Fix all ${ruleId} problems`;
+					let command = Command.create(title, CommandIds.applySameFixes);
+					result.push(CodeAction.create(
+						title,
+						command,
+						CodeActionKind.QuickFix
+					));
+				}
+			});
+			if (all.length > 1) {
+				let allFixes: WorkspaceChange = new WorkspaceChange();
+				let allTextChange = allFixes.getTextEditChange({uri, version: documentVersion});
+				all.map(createTextEdit).forEach(edit => allTextChange.add(edit));
+				commands.set(CommandIds.applyAllFixes, allFixes);
+				let title = `Fix all auto-fixable problems`;
+				let command = Command.create(title, CommandIds.applyAllFixes);
+				result.push(CodeAction.create(
+					title,
+					command,
+					CodeActionKind.QuickFix
+				));
+			}
+		}
+		return result;
+	});
+}, (params): number => {
+	let document = documents.get(params.textDocument.uri);
+	return document ? document.version : undefined;
+});
+
+function computeAllFixes(identifier: VersionedTextDocumentIdentifier): TextEdit[] {
+	let uri = identifier.uri;
+	let textDocument = documents.get(uri);
+	if (!textDocument || identifier.version !== textDocument.version) {
+		return undefined;
+	}
+	let edits = codeActions.get(uri);
+	function createTextEdit(editInfo: FixableProblem): TextEdit {
+		return TextEdit.replace(Range.create(textDocument.positionAt(editInfo.edit.range[0]), textDocument.positionAt(editInfo.edit.range[1])), editInfo.edit.text || '');
+	}
+
+	if (edits) {
+		let fixes = new Fixes(edits);
+		if (!fixes.isEmpty()) {
+			return fixes.getOverlapFree().filter(fix => !!fix.edit).map(createTextEdit);
+		}
+	}
+	return undefined;
+}
+
+messageQueue.registerRequest(ExecuteCommandRequest.type, (params) => {
+	let workspaceChange: WorkspaceChange;
+	if (params.command === CommandIds.applyAutoFix) {
+		let identifier: VersionedTextDocumentIdentifier = params.arguments[0];
+		let edits = computeAllFixes(identifier);
+		if (edits) {
+			workspaceChange = new WorkspaceChange();
+			let textChange = workspaceChange.getTextEditChange(identifier);
+			edits.forEach(edit => textChange.add(edit));
+		}
+	} else {
+		if ([CommandIds.applySingleFix, CommandIds.applyDisableLine, CommandIds.applyDisableFile].indexOf(params.command) !== -1) {
+			let ruleId = params.arguments[0];
+			workspaceChange = commands.get(`${params.command}:${ruleId}`);
+		} else if (params.command === CommandIds.openRuleDoc) {
+			let ruleId = params.arguments[0];
+			let url = ruleDocData.urls.get(ruleId);
+			if (url) {
+				connection.sendRequest(OpenESLintDocRequest.type, { url });
+			}
+		} else {
+			workspaceChange = commands.get(params.command);
+		}
+	}
+
+	if (!workspaceChange) {
+		return {};
+	}
+	return connection.workspace.applyEdit(workspaceChange.edit).then((response) => {
+		if (!response.applied) {
+			connection.console.error(`Failed to apply command: ${params.command}`);
+		}
+		return {};
+	}, () => {
+		connection.console.error(`Failed to apply command: ${params.command}`);
+	});
+}, (params): number => {
+	if (params.command === CommandIds.applyAutoFix) {
+		let identifier: VersionedTextDocumentIdentifier = params.arguments[0];
+		return identifier.version;
+	} else {
+		return undefined;
+	}
+});
+
+connection.tracer.
 connection.listen();